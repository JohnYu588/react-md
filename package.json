{
  "name": "react-md",
<<<<<<< HEAD
  "version": "0.3.1",
=======
  "version": "0.3.3",
>>>>>>> 7c3da213
  "description": "React material design components",
  "main": "./lib",
  "scripts": {
    "test": "BABEL_ENV=test jest",
    "test:watch": "BABEL_ENV=test jest --watch",
    "scripts": "BABEL_ENV=build babel --ignore=__tests__,__mocks__,beforeTest.js ./src/js --out-dir=./lib",
    "scripts:watch": "BABEL_ENV=build babel --ignore=__tests__,__mocks__,beforeTest.js ./src/js --watch --out-dir=./lib",
<<<<<<< HEAD
    "styles": "sass --style expanded --line ./src/scss/react-md.scss ./lib/react-md.css && sass --style compact ./src/scss/react-md.scss ./lib/react-md.min.css",
    "prebuild": "npm test && rimraf lib",
=======
    "styles": "sass --style expanded --line ./src/scss/react-md.scss ./dist/react-md.css && sass --style compact ./src/scss/react-md.scss ./dist/react-md.min.css",
>>>>>>> 7c3da213
    "lint:styles": "scss-lint src/scss",
    "lint:scripts": "eslint -c .eslintrc src/js/**",
    "lint": "npm run lint:styles && npm run lint:scripts",
    "lint:fix": "eslint -c .eslintrc --fix src/js/**",
    "build:umd": "webpack --config ./webpack.config.js --progress --colors",
    "prebuild": "rimraf lib && rimraf dist && npm run lint",
    "build": "npm run scripts && npm run build:umd && npm run styles"
  },
  "repository": {
    "type": "git",
    "url": "git+https://github.com/mlaursen/react-md.git"
  },
  "keywords": [
    "react",
    "component",
    "material-design",
    "material",
    "google",
    "ui"
  ],
  "author": "mlaursen",
  "license": "MIT",
  "bugs": {
    "url": "https://github.com/mlaursen/react-md/issues"
  },
  "homepage": "https://github.com/mlaursen/react-md#readme",
  "devDependencies": {
    "babel-cli": "^6.4.0",
    "babel-core": "^6.2.1",
    "babel-eslint": "^6.0.2",
    "babel-jest": "^12.0.2",
    "babel-loader": "^6.2.4",
    "babel-plugin-add-module-exports": "^0.1.1",
    "babel-plugin-transform-es2015-modules-umd": "^6.8.0",
    "babel-polyfill": "^6.3.14",
    "babel-preset-es2015": "^6.1.18",
    "babel-preset-react": "^6.1.18",
    "babel-preset-stage-0": "^6.1.18",
    "babelify": "^7.2.0",
    "eslint": "^2.7.0",
    "eslint-plugin-react": "^5.0.1",
    "intl": "^1.1.0",
    "jest-cli": "^12.0.2",
    "react": "^15.0.x",
    "react-addons-css-transition-group": "^15.0.x",
    "react-addons-pure-render-mixin": "^15.0.x",
    "react-addons-test-utils": "^15.0.x",
    "react-addons-transition-group": "^15.0.x",
    "react-dom": "^15.0.x",
    "rimraf": "^2.5.1",
    "webpack": "^1.13.1"
  },
  "dependencies": {
    "classnames": "^2.2.0"
  },
  "peerDependencies": {
    "react": ">= 0.14.0",
    "react-addons-css-transition-group": ">= 0.14.0",
    "react-addons-pure-render-mixin": ">= 0.14.0",
    "react-addons-transition-group": ">= 0.14.0",
    "react-dom": ">= 0.14.0"
  },
  "jest": {
    "setupEnvScriptFile": "<rootDir>/src/beforeTest.js",
    "unmockedModulePathPatterns": [
      "<rootDir>/node_modules/classnames",
      "<rootDir>/node_modules/intl",
      "<rootDir>/node_modules/react",
      "<rootDir>/node_modules/react-dom",
      "<rootDir>/node_modules/react-addons-pure-render-mixin",
      "<rootDir>/node_modules/react-addons-transtion-group",
      "<rootDir>/node_modules/react-addons-css-transition-group"
    ]
  }
}<|MERGE_RESOLUTION|>--- conflicted
+++ resolved
@@ -1,10 +1,6 @@
 {
   "name": "react-md",
-<<<<<<< HEAD
-  "version": "0.3.1",
-=======
   "version": "0.3.3",
->>>>>>> 7c3da213
   "description": "React material design components",
   "main": "./lib",
   "scripts": {
@@ -12,12 +8,7 @@
     "test:watch": "BABEL_ENV=test jest --watch",
     "scripts": "BABEL_ENV=build babel --ignore=__tests__,__mocks__,beforeTest.js ./src/js --out-dir=./lib",
     "scripts:watch": "BABEL_ENV=build babel --ignore=__tests__,__mocks__,beforeTest.js ./src/js --watch --out-dir=./lib",
-<<<<<<< HEAD
-    "styles": "sass --style expanded --line ./src/scss/react-md.scss ./lib/react-md.css && sass --style compact ./src/scss/react-md.scss ./lib/react-md.min.css",
-    "prebuild": "npm test && rimraf lib",
-=======
     "styles": "sass --style expanded --line ./src/scss/react-md.scss ./dist/react-md.css && sass --style compact ./src/scss/react-md.scss ./dist/react-md.min.css",
->>>>>>> 7c3da213
     "lint:styles": "scss-lint src/scss",
     "lint:scripts": "eslint -c .eslintrc src/js/**",
     "lint": "npm run lint:styles && npm run lint:scripts",
