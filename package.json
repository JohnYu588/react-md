{
  "name": "react-md",
<<<<<<< HEAD
  "version": "1.1.0-alpha-4",
=======
  "version": "1.0.14",
>>>>>>> ff5619d7
  "description": "React material design components",
  "main": "./lib",
  "files": [
    "index.d.ts",
    "src/",
    "dist/",
    "lib/",
    "LICENSE"
  ],
  "scripts": {
    "test": "npm run test:tsc && cross-env BABEL_ENV=test jest",
    "test:tsc": "npm run tsd && tsc index.d.ts",
    "test:watch": "cross-env BABEL_ENV=test jest --watch",
    "scripts": "cross-env BABEL_ENV=build babel --ignore=__tests__,__mocks__,beforeTest.js ./src/js -d ./lib",
    "scripts:watch": "cross-env BABEL_ENV=build babel --ignore=__tests__,__mocks__,beforeTest.js ./src/js --watch -s -d ./lib",
    "lint:styles": "scss-lint src/scss",
    "lint:scripts": "eslint -c .eslintrc src",
    "lint": "npm run lint:styles && npm run lint:scripts",
    "lint:fix": "eslint -c .eslintrc --fix src",
    "css-bundles": "node ./makeBundles.js",
    "tsd": "cpx \"./src/js/**/*.d.ts\" ./lib",
    "build:umd": "npm run css-bundles && webpack --progress --colors",
    "prebuild": "rimraf lib && rimraf dist && rimraf src/scss/bundles && npm run lint",
    "build": "npm run scripts && npm run tsd && npm run build:umd"
  },
  "repository": {
    "type": "git",
    "url": "git+https://github.com/mlaursen/react-md.git"
  },
  "keywords": [
    "react-md",
    "react",
    "material-design",
    "material-ui"
  ],
  "author": "Mikkel Laursen <mlaursen03@gmail.com>",
  "license": "MIT",
  "bugs": {
    "url": "https://github.com/mlaursen/react-md/issues"
  },
  "homepage": "https://github.com/mlaursen/react-md#readme",
  "devDependencies": {
    "@types/react": "^15.0.14",
    "autoprefixer": "^6.5.1",
    "babel-cli": "^6.11.4",
    "babel-core": "^6.13.2",
    "babel-eslint": "^7.0.0",
    "babel-jest": "^19.0.0",
    "babel-loader": "^6.2.4",
    "babel-plugin-add-module-exports": "^0.2.1",
    "babel-plugin-transform-es2015-modules-umd": "^6.12.0",
    "babel-polyfill": "^6.13.0",
    "babel-preset-es2015": "^6.13.2",
    "babel-preset-react": "^6.11.1",
    "babel-preset-stage-0": "^6.5.0",
    "cpx": "^1.5.0",
    "cross-env": "^3.1.4",
    "css-loader": "^0.25.0",
    "enzyme": "^2.8.2",
    "eslint": "^3.3.1",
    "eslint-config-airbnb": "^12.0.0",
    "eslint-plugin-import": "^1.16.0",
    "eslint-plugin-jsx-a11y": "^2.1.0",
    "eslint-plugin-react": "^6.1.2",
    "extract-text-webpack-plugin": "^1.0.1",
    "intl": "^1.2.5",
    "jest-cli": "^19.0.2",
    "node-sass": "^3.10.1",
    "postcss-loader": "^1.0.0",
<<<<<<< HEAD
    "react": "^15.5.4",
    "react-dom": "^15.5.4",
=======
    "react": "^15.5.0",
    "react-dom": "^15.5.0",
>>>>>>> ff5619d7
    "react-test-renderer": "^15.5.4",
    "rimraf": "^2.5.4",
    "sass-loader": "^4.0.2",
    "style-loader": "^0.13.1",
    "typescript": "^2.2.1",
    "webpack": "^1.13.1"
  },
  "dependencies": {
    "classnames": "^2.2.5",
    "invariant": "^2.2.1",
<<<<<<< HEAD
    "prop-types": "^15.5.10",
    "react-motion": "^0.5.0",
    "react-prop-types": "^0.4.0",
    "react-swipeable-views": "^0.12.2",
=======
    "prop-types": "^15.5.8",
    "react-motion": "^0.5.0",
    "react-prop-types": "^0.4.0",
    "react-swipeable-views": "^0.12.1",
>>>>>>> ff5619d7
    "react-transition-group": "^1.1.3"
  },
  "peerDependencies": {
    "react": ">= 15.3.0",
    "react-dom": ">= 15.3.0"
  },
  "jest": {
    "cacheDirectory": "./.jest-cache",
    "setupFiles": [
      "<rootDir>/src/beforeTest.js"
    ],
<<<<<<< HEAD
    "roots": [
      "<rootDir>/src"
=======
    "testPathDirs": ["<rootDir>/src/"],
    "unmockedModulePathPatterns": [
      "<rootDir>/node_modules/enzyme",
      "<rootDir>/node_modules/classnames",
      "<rootDir>/node_modules/intl",
      "<rootDir>/node_modules/react",
      "<rootDir>/node_modules/react-dom",
      "<rootDir>/node_modules/react-transition-group",
      "<rootDir>/node_modules/prop-types",
      "<rootDir>/node_modules/react-dom"
>>>>>>> ff5619d7
    ]
  }
}<|MERGE_RESOLUTION|>--- conflicted
+++ resolved
@@ -1,10 +1,6 @@
 {
   "name": "react-md",
-<<<<<<< HEAD
   "version": "1.1.0-alpha-4",
-=======
-  "version": "1.0.14",
->>>>>>> ff5619d7
   "description": "React material design components",
   "main": "./lib",
   "files": [
@@ -74,13 +70,8 @@
     "jest-cli": "^19.0.2",
     "node-sass": "^3.10.1",
     "postcss-loader": "^1.0.0",
-<<<<<<< HEAD
     "react": "^15.5.4",
     "react-dom": "^15.5.4",
-=======
-    "react": "^15.5.0",
-    "react-dom": "^15.5.0",
->>>>>>> ff5619d7
     "react-test-renderer": "^15.5.4",
     "rimraf": "^2.5.4",
     "sass-loader": "^4.0.2",
@@ -91,17 +82,10 @@
   "dependencies": {
     "classnames": "^2.2.5",
     "invariant": "^2.2.1",
-<<<<<<< HEAD
     "prop-types": "^15.5.10",
     "react-motion": "^0.5.0",
     "react-prop-types": "^0.4.0",
     "react-swipeable-views": "^0.12.2",
-=======
-    "prop-types": "^15.5.8",
-    "react-motion": "^0.5.0",
-    "react-prop-types": "^0.4.0",
-    "react-swipeable-views": "^0.12.1",
->>>>>>> ff5619d7
     "react-transition-group": "^1.1.3"
   },
   "peerDependencies": {
@@ -113,21 +97,8 @@
     "setupFiles": [
       "<rootDir>/src/beforeTest.js"
     ],
-<<<<<<< HEAD
     "roots": [
       "<rootDir>/src"
-=======
-    "testPathDirs": ["<rootDir>/src/"],
-    "unmockedModulePathPatterns": [
-      "<rootDir>/node_modules/enzyme",
-      "<rootDir>/node_modules/classnames",
-      "<rootDir>/node_modules/intl",
-      "<rootDir>/node_modules/react",
-      "<rootDir>/node_modules/react-dom",
-      "<rootDir>/node_modules/react-transition-group",
-      "<rootDir>/node_modules/prop-types",
-      "<rootDir>/node_modules/react-dom"
->>>>>>> ff5619d7
     ]
   }
 }