import React from 'react';

import './_grid.scss';
import Markdown from 'components/Markdown';
const markdown = `
### About the Grid

The Material Design grid framework works on a 12 column grid system for desktop devices,
an 8 column grid system for tablet devices, and a 4 column grid system for mobile devices.

The \`react-md\` library has implemented this by creating the \`.md-grid\` and \`.md-cell\`
class names. Using both of these together you can get the required margins and gutter for an
application.

The grid is implemented with the \`.md-grid\` flexbox container and each column (or cell)
is defined using the \`.md-cell\` class name. The default behavior is for the \`.md-cell\`
to span an entire row on mobile devices, 3/4 a row on tablets, and 1/2 a row on desktops /
larger screens. Since this will not work with all cases, you can also apply the \`.md-cell--NUMBER\`
class name to get a more defined grid system. When using the \`.md-grid--NUMBER\` class name,
if the current device's max columns per row is less than the number, the column will just span the
entire row.

##### Example
\`.md-cell .md-cell--5\` - This would span an entire row on mobile devices, 5/8s of a row on tablets,
and 5/12s on desktops / larger screens.

### Class Names Created
- \`.md-grid\` - The main flex container. You should use this along with the \`.md-cell\` to get
the correct gutter and margins for a material desing page.
- \`.md-grid--no-spacing\` - An optional class name to use with the \`.md-grid\`. When they are used
together, all the margins and spacings will be removed from the grid.
- \`.md-cell\` - The main container for a column or cell in the grid. If this is used alone, the default
behavior is to display 1 cell per row on mobile devices, 2 cells per row on tablets, and 3 cells per row
on desktop / larger screens. For more fine tuning, it can be used along with one of the following.
- \`.md-cell--right\` - This simply applies \`margin-left: auto\` to a cell. This is basically the same as applying
\`float: right\` in a row.
- \`.md-cell--top\` - This aligns the cell to the top of a row.
- \`.md-cell--middle\` - This aligns the cell to the middle of a row.
- \`.md-cell--bottom\` - This aligns the cell to the bottom of a row.
- \`.md-cell--stretch\` - This aligns the cell to stretch the entire height of a row. This is the default behavior.
- \`.md-cell--NUMBER\` - This is will allow a cell to span this many columns on all media sizes. When the \`NUMBER\`
is greater than the number of columns allowed for a media device, it will span the entire row. This basically means
that if you are using the base configuration options and following the material design specs, mobile devices only
allow 4 columns per row, tablets 8 per row, and desktops 12. So specifying \`.md-cell .md-cell--6\` would span an
entire row on mobile devices, 3/4 of a row on tablets, and 1/2 of a row on desktops.
- \`.md-cell--NUMBER-offset\` - This will offset the cell by the given number of columns. If the \`number\` is greater
than the maximum amount of columsn allowed for the device's screen size, an entire row will be blank.
- \`.md-cell--NUMBER-phone\` - This will set the cell's size only for mobile devices.
- \`.md-cell--NUMBER-tablet\` - This will set the cell's size only for tablet devices.
- \`.md-cell--NUMBER-desktop\` - This will set the cell's size only for desktop / large screens.
- \`.md-cell--NUMBER-phone-offset\` - This will offset the cell's position only for mobile devices.
- \`.md-cell--NUMBER-tablet-offset\` - This will offset the cell's position for tablet devices.
- \`.md-cell--NUMBER-desktop-offset\` - This will offset the cell's position for desktop / large screens.
- \`.md-cell--phone-hidden\` - This will hide a cell only for mobile devices.
- \`.md-cell--tablet-hidden\` - This will hide a cell only for tablet devices.
- \`.md-cell--desktop-hidden\` - This will hide a cell only for desktop / large screens.
- \`.md-cell--order-NUMBER\` - This is an optional class name you can apply if you want this item to appear in a different
order on the grid.
- \`.md-cell--order-NUMBER-phone\` - This will set the cell's order only for mobile devices.
- \`.md-cell--order-NUMBER-tablet\` - This will set the cell's order only for tablet devices.
- \`.md-cell--order-NUMBER-desktop\` - This will set the cell's order only for desktop / large screens.
<<<<<<< HEAD
- \`.md-cell--NUMBER-phone-offset\` - This will offset the cell's position only for mobile devices.
- \`.md-cell--NUMBER-tablet-offset\` - This will offset the cell's position for tablet devices.
- \`.md-cell--NUMBER-desktop-offset\` - This will offset the cell's position for desktop / large screens.
=======
>>>>>>> 4f3b4b42
`;

const Grids = () => (
  <main>
    <header className="md-grid">
      <h1 className="md-cell">Grids</h1>
    </header>
    <div className="md-grid grid-example">
      {[...Array(12)].map((_, i) => <div key={i} className="md-cell md-cell--1">1</div>)}
    </div>
    <div className="md-grid grid-example">
      {[...Array(3)].map((_, i) => <div key={i} className="md-cell md-cell--4">4</div>)}
    </div>
    <div className="md-grid grid-example">
      <div className="md-cell md-cell--6">6</div>
      <div className="md-cell md-cell--4">4</div>
      <div className="md-cell md-cell--2">2</div>
    </div>
    <div className="md-grid grid-example">
      <div className="md-cell md-cell--6 md-cell--8-tablet">6 (8 tablet)</div>
      <div className="md-cell md-cell--4 md-cell--6-tablet">4 (6 tablet)</div>
      <div className="md-cell md-cell--2 md-cell--4-phone">2 (4 phone)</div>
    </div>
    <section className="md-grid">
      <Markdown markdown={markdown} className="md-cell md-cell--12 md-text-container" />
    </section>
  </main>
);

export default Grids;<|MERGE_RESOLUTION|>--- conflicted
+++ resolved
@@ -59,12 +59,6 @@
 - \`.md-cell--order-NUMBER-phone\` - This will set the cell's order only for mobile devices.
 - \`.md-cell--order-NUMBER-tablet\` - This will set the cell's order only for tablet devices.
 - \`.md-cell--order-NUMBER-desktop\` - This will set the cell's order only for desktop / large screens.
-<<<<<<< HEAD
-- \`.md-cell--NUMBER-phone-offset\` - This will offset the cell's position only for mobile devices.
-- \`.md-cell--NUMBER-tablet-offset\` - This will offset the cell's position for tablet devices.
-- \`.md-cell--NUMBER-desktop-offset\` - This will offset the cell's position for desktop / large screens.
-=======
->>>>>>> 4f3b4b42
 `;
 
 const Grids = () => (
