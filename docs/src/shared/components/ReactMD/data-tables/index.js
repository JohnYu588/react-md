import React from 'react';

import PlainTableExample from './PlainTableExample';
import PlainTableExampleRaw from '!!raw!./PlainTableExample';

import DynamicContentTable from './DynamicContentTable';
import DynamicContentTableRaw from './DynamicContentTable/code';

import ConfigurableTableExample from './ConfigurableTableExample';
import ConfigurableTableExampleRaw from './ConfigurableTableExample/code';

import PaginationExample from './PaginationExample';
import PaginationExampleRaw from './PaginationExample/code';

export default [{
  title: 'Plain Table Example',
  description: `
A plain table removes the checkboxes from the table and updates the cells to not
enforce a strict height. This allows for more dynamic and multiple line content.
  `,
  code: PlainTableExampleRaw,
  children: <PlainTableExample />,
  tableCard: true,
}, {
  title: 'Dynamic Content Table',
  description: `
This example will show how you can make a fully interactive data table that allows a user
to insert/remove rows. This exmaple will use the \`EditDialogColumn\` for the inline cell edits
and the \`SelectFieldColumn\` for the select fields.

When tables are placed in cards, it can be useful to have additional interactions such as inserting
and removing rows. The \`TableCardHeader\` is the component that will manage this for you. This component
will display as a \`CardTitle\` until the \`visible\` prop is enabled. It will then show a "contextual header"
that will show some additional actions or a different title. This is normally used when rows in the table
have been selected.
  `,
  code: DynamicContentTableRaw,
  children: <DynamicContentTable />,
}, {
  title: 'Configurable Data Table Example',
  description: `
This example will show some of the different configuration options for the \`TableColumn\` and \`EditDialogColumn\`.
The \`TableColumn\` can be used to show a sort icon based on the \`sorted\` prop. The sorting will have to happen
manually on your end.

<<<<<<< HEAD
If the \`EditDialog\` is \`large\`, the user's focus will be contained between the text field, the cancel button,
and the save button. In all cases, the user can click away from the dialog to close it. The text can either
be saved or cancelled when this happens by using the \`okOnOutsideClick\` prop.

TableColumns can also inject an icon for indicating a column is sortable. When the \`sorted\` prop is true,
the column will be updated with \`aria-sort="ascending"\` and if the \`sorted\` prop is false, it will be
updated with \`aria-sort="descending"\`. Only one column should be sortable at a time according to
[W3C Recommendations](https://www.w3.org/TR/wai-aria/states_and_properties#aria-sort).
`,
  code: ComplexDataTableCommentsRaw,
  children: <ComplexDataTableComments />,
=======
The \`EditDialogColumn\` can be displayed in a dialog, a large dialog, or inline. The defalt behavior for the dialog
versions is to "save" the cell when the user presses enter. If the user hits escape, their changes will be undone and
the value will be reset before the dialog was opened.
  `,
  code: ConfigurableTableExampleRaw,
  children: <ConfigurableTableExample />,
>>>>>>> a2460dc7
  tableCard: true,
}, {
  title: 'Pagination Example',
  description: `
When working with giant datasets, you can of course increase performance by limiting the number of rows visible
at a time. This can be accomplished by the \`TablePagination\` component.

The \`TablePagination\` component is really a fully controlled component that expects a count of \`rows\` and
a \`onPagination\` callback function. It will be rendered as a \`tfoot\` element in the table and
contain a rows per page dropdown selector, the current context of rows visible and the total count of rows,
and buttons to either return to the previous page or advance.

It will be up to you to splice your dataset correctly from this component.
`,
  code: PaginationExampleRaw,
  children: <PaginationExample />,
  tableCard: true,
}];<|MERGE_RESOLUTION|>--- conflicted
+++ resolved
@@ -43,26 +43,12 @@
 The \`TableColumn\` can be used to show a sort icon based on the \`sorted\` prop. The sorting will have to happen
 manually on your end.
 
-<<<<<<< HEAD
-If the \`EditDialog\` is \`large\`, the user's focus will be contained between the text field, the cancel button,
-and the save button. In all cases, the user can click away from the dialog to close it. The text can either
-be saved or cancelled when this happens by using the \`okOnOutsideClick\` prop.
-
-TableColumns can also inject an icon for indicating a column is sortable. When the \`sorted\` prop is true,
-the column will be updated with \`aria-sort="ascending"\` and if the \`sorted\` prop is false, it will be
-updated with \`aria-sort="descending"\`. Only one column should be sortable at a time according to
-[W3C Recommendations](https://www.w3.org/TR/wai-aria/states_and_properties#aria-sort).
-`,
-  code: ComplexDataTableCommentsRaw,
-  children: <ComplexDataTableComments />,
-=======
 The \`EditDialogColumn\` can be displayed in a dialog, a large dialog, or inline. The defalt behavior for the dialog
 versions is to "save" the cell when the user presses enter. If the user hits escape, their changes will be undone and
 the value will be reset before the dialog was opened.
   `,
   code: ConfigurableTableExampleRaw,
   children: <ConfigurableTableExample />,
->>>>>>> a2460dc7
   tableCard: true,
 }, {
   title: 'Pagination Example',
