<<<<<<< HEAD
### General Website Updates
There were some minor improvements done to the documentation website to hopefully make
finding component documentation or SassDoc easier.

- It is now possible to be redirect to a specific prop type for a component. Ex:
[/components/cards?tab=1#card-proptypes-animate](http://localhost:8080/components/cards?tab=1#card-proptypes-animate)
- SassDoc will now redirect correctly when clicking on any Sass variable/mixin/function/placeholder in the "Requires",
"Used By", and "See" sections.
- When using the search functionality on the website, Sass variables will now have their values displayed in the autocomplete
list.


### react-md@next Released
#### App Breaking Changes

##### Dialogs
If you were using the UMD build or specifying `import { Dialog } from 'react-md'`, your app will probably now
be broken. One of the changes that was made in this release was to expose the `Dialog` itself instead of just
the container that displays it. The switch will be do specify `import { DialogContainer } from 'react-md'` instead.

##### Tables
If you were using the callbacks for when a row or checkbox was clicked, the number will probably be off now. Please see
the [issue for more details](#issues-243).

##### Changelog
- Deprecated the `closeOnNavItemClick` for drawers - [#207](#issues-207)
- Updated `ListItem` to allow a custom [li wrapper](#commit-13d1235f4ba95039c0ddc2add8252907df45946d).
- Stopped the `waitForInkTransition` on most components by default - [#210](#issues-210)
- Updated the `TabsContainer` component to provide access to the SwipeableViews API - [#203](#issues-203).
- Updated the `CardTitle` for better line-wrapping. - [#199](#issues-199)
- Updated the `DataTable` to optionally hide the checkboxes without needing to use the `plain` prop and keeping the default styles. - [#195](#issues-195)
- Added a hover mode for the `TimePicker` - [#231](#pull-231)
- Updated all Sass variables to now be `!default` - [#226](#issues-226)
- Added `md-toolbar-relative` configuration/alternative to use `padding` instead of `margin` - [#225](#issues-225)
- Updated components that use the `TextField` to have access to the current value in a [ref callback](#commit-7e6585727e47b334ebab9220ee5ebef190bef56b).
- Added the ability to disable the collapse animation - [#219](#issues-219)
- Updated the display name of components that use ink or tooltips to be [withInk(Component) or withTooltip(Component)](#commit-7107ef05ef90ccfd139d3d78357af3cc7ff6005e).
- Added the `aria-autocomplete` to the [Autocomplete](#commit-75f1cf663d5e428a666d294bfda03f4c7cdc1140).
- Added the `aria-sort` to `TableColumn` when they are [sortable](#commit-5368c96bff79dfa43cb3d6256a3eaea779f7c196).
- Updated the `ListItem` to set the correct aria props on the `li` tag instead of the [nested component](#commit-4907f3b62afc1d3578e6398cdeb6eca267466879).
- Updated the `Autocomplete` for [paginated suggestion accessibility](#commit-3e84372ffd34f0b6952efa22bf30cf241ce9b89f).
- Stopped using `delete` for unused props. [#212](#issues-212)
- Documented and Publicized the inner used [Dialog component](#commit-f7db6187741b94caf013a02219ccd1d77c64314b).
- Implemented a `Badge` component. [#220](#issues-220)
- Updated line-height to only be applied to the `body` and `p` tags. [#242](#issues-242)
- Updated the `TableRow` to use the correct `rowIndex` value. [#243](#issues-243)
- Implemented indeterminate `DataTable`s. [#256](#issues-256)
- General accessibility fixes for [selection controls and data tables](#commit-3d10540461f4c552188f22ab25ec5f665c3a00e2).
- Updated the button's label to be `node` and added a `noIcon` prop for buttons. [#261](#pull-261)
- Implemented the dense icon spec. [#217](#issues-217)
- Added initial typescript support. [#175](#issues-175)
- Ink is now disableable at an application level. [#176](#issues-176)
- Buttons, Lists, and Toolbars can now have a consistent size across all devices. [#226](#issues-226)
- Most components no longer use the Portal component since it lead to a lot of issues. [#230](#issues-230)
- TextFields can now [auto resize](#commit-10e54d3269d8941480ec2019861dcc492458fd22).
=======
## March 2017
### v1.0.7 Released

##### Changelog
- Fixed the Drawer's defaultVisible prop not working entirely corrrectly. [#286](https://github.com/mlaursen/react-md/286)
- Fixed the DateTimeFormat fake mock. [#285](https://github.com/mlaursen/react-md/285)
- Fixed the Date/Time pickers to not open when disabled. [#281](https://github.com/mlaursen/react-md/issues/281)
- Fixed the prop warning for MenuButton and passed correct props to Menu. [#278](https://github.com/mlaursen/react-md/issues/278)
- Fixed the Menu attempting to setState after it had unmounted. [#268](https://github.com/mlaursen/react-md/issues/268)
>>>>>>> 89f42de3

## February 2017
### v1.0.6 Released

##### Changelog
- Fixed DatePicker's [calendar Date when controlled](#issues-245)
- Added [controlled warnings](#commit-d46cf4c6e356aa69ccbcd8fa7903451c4e20e307) to pickers.
- Allowed non-material design colors to compile [without errors](#issues-244).
- FontIcon force size [fix](#issues-221).
- Allowed a TableRow to only have a single column.

### v1.0.5 Released

##### Changelog
- Fixed the DatePicker's [min/max date validator](#commit-53130fadde13253b403d9ed3fe662ed65f6c70d6).
- Fixed the FocusContainer's [window focus bug](#commit-1fe1b9b763734809a565a7fa5c0f5d52bdf80906).
  - > Basically using `element.contains(window)` is invalid and throws a 'Node' does not have contains error.
- Automated the nested dialog [display error](#issues-229) until Portals are updated.
- Fixed the TextField blocked [icon positioning](#commit-9115e235946942095392306564d37fa439511976).
- Passed text-field related props from [pickers](#commit-5daabbb973330d770cbacae99fc418245807afbc).
- Fixed the [TablePagination](#commit-93d932f91e0e2dcfd664331e3dbd2fd48a6c02df)'s onPagination callback
to be more accurate.
- Fixed the TableRows's [onCheckboxClick callback](#commit-69fbdd8fa8519f652fe0d6c8cce4ce0905a5c4a8) to
match documentation.

> I had a moment and accidentally published 1.0.4 with the same code as 1.0.3

## January 2017
### v1.0.3 Released
Minor bugfixes.

##### Changelog
- Patched the line-height for DataTables so that the columns will be centered.
- Correctly updated the peer-dependencies of `react(-\w+)*` to be 15.3.0.
- Fixed the full-page dialog positioning.

### v1.0.2 Released
Minor bugfixes.

##### Changelog
- Fixed active label for [SelectField](#pull-235).
- Components that use the `Portal` component pass the `lastChild` and `renderNode` [props correctly](#pull-234).

### v1.0.1 Released
Minor bugfixes.

##### Changelog
- Fixed proptypes of avatar to allow [PropTypes.node](#issues-198) instead of `string` only.
- Fixed the [accidental form submission](#commit-cf5761026cb0c793a1848ca19c5fdd8eafe1d792) if
selecting an item from an `autocomplete` by using the enter key press in a form.
- Fixed [Slider number alidation](#issues-184) for floats.
- Fixed the issue where the [Switch's onChange prop](#issues-182) fires twice when clicking/touching
the thumb.
- Fixed the styling issue for [password text fields](#issues-192) that have a message with the field.
- Fixed the SelectField to allow a [0 based option value](#issues-214).


## December 2016
### v1.0.0 Released!

This is the first prod-ready release of react-md. The library still isn't completely perfect, but I think it is close enough.

#### TL;DR
- Opt-in mixin component styles (or `@include react-md-everything;`)
- BEM Styles
- Grid System!
- Not fully backwards compatible.
- Accessibility focused.


##### Changelog
- Fixed the [background color bug](#commit-49ce0717af9a63530c1239b0b18c9bd1941a0914).
- Fixed the precompiled bundles to actually reflect what my documentation said. The precompiled bundles
are now formatted as `PRIMARY-COLOR_SECONDARY_COLOR.min.css` instead of `PRIMARY-COLOR-SECONDARY-COLOR.MIN.CSS`.
- Created a [mixin to create color class names](#commit-14e19f3c767ed9901f94a36ee89da238b36e2a09).
- Fixed the injectINK HOC for [keyboard _clicks_](#commit-59dff18cfd8b5b3923b1fb346ef699d8bad3b302).
- FileInput/FileUpload [bugfixes](#commit-2c4e1111fc53e25df94db67a43b892dfb94c0e50).
- Updated the password text fields' styles for [keyboard accessibility](#commit-807aa2a0540756ae88845e5291bcb47e83c6d075).
- Updated the TextFieldMessage to not shrink when in a block text field.
- Updated EditDialogColumn for [accessibility](#commit-217c42554044bdfda4652c8252c7863798c13b30).
- Updated typography to be able to opt out of [utility class names](#commit-5c5eaa2f7a23fd4a811e58bf59ac73a4dc828e66).
- Updated SelectField [keyboard accessibility](#commit-ffe270be18f2c957f2f257db800e1e602ba00e15).
- Updated tooltips to no longer rotate along with the `.md-collapser`s.
- Updated tooltips to be created through react components instead of my weird decision of creating it manually myself. [75eb2e0](#commit-75eb2e0a6616e6109141fc38cb88b35527d52eff)
- Rewrote SelectFieldColumn. [#170](#issues-170)
- Added the `getCurrentMedia` static method to the `NavigationDrawer` as well.
- Updated permanent drawers to no longer use the Portal.
- Updated the `Dialog` component to be able to be closed by pressing the escape key (only if not a `modal`). [b742ed5c](#commit-b742ed5cedaff0e79c6b812794ffe1bf4d567258)
- Updated the Date and Time pickers to have _some_ [keyboard accessibility](#issues-173). This still isn't the ideal solution
and will be changed in a future release (maybe?) to actually allow inline date and time selection that will appear in dropdowns.
- Updated `FocusContainer` to be able to enable/disable the focus containment after being fully mounted.

### General Website Changes

SassDoc pages are now searchable and filterable while on that page itself. I found that using the main search
to attempt to keep finding variables on the same page was a bit annoying. The SassDoc page can now be quick navigated
by clicking the visible FAB and clicking any items in the new Drawer.


### v1.0.0-beta Released

This release fixed up a couple more bugs (listed below) and now the main focus will be figuring out if there are any
production-breaking bugs remaining.

##### Changelog
- Fixed the Avatar colors changing [#161](#issues-161)
- Updated EditDialogColumn to interact correctly with keyboard focus and touch devices
- Fixed the `Dialog` to remove the prevent scroll className when unmounting
- Updated the `Drawer.getCurrentMedia` function to use the `Drawer.defaultProps` as the default value of the `props` parameter.
- Updated the `Drawer` to allow for a _persistent_ temporary Drawer on desktop devices.
- Fixed the `AccessibleFakeButton` to no longer use the space key as an enter keypress.
- Fixed a weird warning on inks if the `waitForInkTransition` prop was enabled and the click event eventually
unmounted the inked component.
- Updated the Menu to correctly remove the window click event on unmount.
- Added correct deprecation notices to the `SelectField` and fixed the keyboard accessibility when using a `SelectField.Positions.BELOW` position.
- Fixed the duplication of the `md-background--primary-hover` and `md-background--secondary-hover`.
- Fixed the duplication of `md-background--primary-hover` and renamed the second one to `md-background--secondary-hover`.
- Minor CSS Fixes



## November 2016
### General Website Changes

With the upcoming `v1.0.0` release, the website has been remade to allow quicker navigation, searching, and finding
related documentation.
- A [Theme Builder](/customization/themes?tab=1) has also been added that allows you to pick and
choose a theme on your website.
- Examples and Prop Types have been separated into different tabs to help separate content a bit more.
- Most SassDoc can be viewed with the related component in a new SassDoc tab.
- The main search now includes sass placeholders, variables, functions, and mixins that will either redirect you to
the correct sassdoc tab, or to the [SassDoc Page](/sassdoc).

### v1.0.0.alpha.4 Released

The main focus of this release was adding a `JumpToContent` link for the `NavigationDrawer` for keyboard accessibility. When you use
the `NavigationDrawer` (or specifically use the `JumpToContentLink` component), the first `tab` press on the page will show a link that
will allow a user to focus the main content of the page instead of having to go through every navigation item.

##### Changelog
- Fixed some color variables that I had mistyped/miscopied...
- Fixed the spelling of `discreet -> discrete`
- Fixed the `Sliders` when using touch devices. [#144](#issues-164)
- Fixed the `YearPicker` after the name change from `initialYearsDisplayed` to `yearsDisplayed`. [#165](#issues-165)
- Added `onTabFocus` and `tabbedClassName` to the `AccessibleFakeButton`. [#160](#issues-160)

### v1.0.0.alpha.3 Released

This release was focused on having a more consistent naming convention. Boolean props are now `adjective` instead of
`isAdjective` and any prop that was `initiallyProp` was renamed `defaultProp` to match how React handles the base html
tag defaults. This also included some small bugfixes as well as updating the Portal component to stop using the undocumented
`CSSPropertyOperations` since it crashed in React 15.4.0.

The `SelectField` was also updated to no longer use the `TextField` component internally and behave more like [the html select](https://github.com/mlaursen/react-md/issues/144).

### v1.0.0.alpha.2 Released

Fixed the UMD build so that the `default` was not needed from the browser for `ReactMD.COMPONENT`.

### v1.0.0.alpha.1 Released

I found out I messed up the naming with a `.` instead of `-` so the future releases are messed up. Whoops. But this change basically
added the old v0.3.7 styles back into the `dist` folder for UMD.


### v1.0.0-alpha Released

Whew. This was a big change. This was a complete rewrite from nested CSS priority to using my first attempt at BEM (so it definitely
isn't perfect). The Sass also changed to an _opt-in_ `mixin` framework. Styles will no longer be included when importing the `scss` files.
The styles can be created by using `react-md-everything` or `react-md-COMPONENTs`. This allows for access to variables by one import instead
of having to specify multiple. Also, the dark theme was finally finished! Woo! Exciting! See the [upgrade guide](/discover-more/upgrade-guides/v1.0.0#now-vs-previous-versions)
for more information.

Some other under-the-hood changes are that as many components as possible use the `PureComponent` instead of the `PureRenderMixin`
with a `Component`. This release also changed my goals from this project. This project's goal is now to be a completely accessible React/Sass UI
framework for material design.

Finally, a material design [Grid System](/customization/grids) was created so positioning is even easier than before.<|MERGE_RESOLUTION|>--- conflicted
+++ resolved
@@ -1,4 +1,3 @@
-<<<<<<< HEAD
 ### General Website Updates
 There were some minor improvements done to the documentation website to hopefully make
 finding component documentation or SassDoc easier.
@@ -54,17 +53,16 @@
 - Buttons, Lists, and Toolbars can now have a consistent size across all devices. [#226](#issues-226)
 - Most components no longer use the Portal component since it lead to a lot of issues. [#230](#issues-230)
 - TextFields can now [auto resize](#commit-10e54d3269d8941480ec2019861dcc492458fd22).
-=======
+
 ## March 2017
 ### v1.0.7 Released
 
 ##### Changelog
-- Fixed the Drawer's defaultVisible prop not working entirely corrrectly. [#286](https://github.com/mlaursen/react-md/286)
-- Fixed the DateTimeFormat fake mock. [#285](https://github.com/mlaursen/react-md/285)
-- Fixed the Date/Time pickers to not open when disabled. [#281](https://github.com/mlaursen/react-md/issues/281)
-- Fixed the prop warning for MenuButton and passed correct props to Menu. [#278](https://github.com/mlaursen/react-md/issues/278)
-- Fixed the Menu attempting to setState after it had unmounted. [#268](https://github.com/mlaursen/react-md/issues/268)
->>>>>>> 89f42de3
+- Fixed the Drawer's defaultVisible prop not working entirely corrrectly. [#286](#issues-286)
+- Fixed the DateTimeFormat fake mock. [#285](#issues-285)
+- Fixed the Date/Time pickers to not open when disabled. [#281](#issues-281)
+- Fixed the prop warning for MenuButton and passed correct props to Menu. [#278](#issues-278)
+- Fixed the Menu attempting to setState after it had unmounted. [#268](#issues-268)
 
 ## February 2017
 ### v1.0.6 Released
