--- conflicted
+++ resolved
@@ -1,4 +1,3 @@
-<<<<<<< HEAD
 ### react-md@1.1.0 Released
 Please see the [upgrade guide](/discover-more/upgrade-guides/v1.1.0) for upgrade help.
 
@@ -86,7 +85,9 @@
 "Used By", and "See" sections.
 - When using the search functionality on the website, Sass variables will now have their values displayed in the autocomplete
 list.
-=======
+
+
+
 ## May 2017
 ### v1.0.14 Released
 This patch is mostly for keyboard accessibility updates so that the custom components interact the same way
@@ -94,32 +95,31 @@
 
 ##### Changelog
 - Updated the menu component so that it correctly closes when a list item is "clicked" with spacebar or enter.
-[#360](https://github.com/mlaursen/react-md/issues/360)
-- Fixed the keyboard accessibility for selection controls, pickers, and select field. [#371](https://github.com/mlaursen/react-md/issues/371)
+[#360](#issues-360)
+- Fixed the keyboard accessibility for selection controls, pickers, and select field. [#371](#issues-371)
   - switch, radio, and checkbox will no longer be toggle-able with the enter key to emulate the native checkbox and radio
   - select fields, date pickers, and time pickers can only be opened by spacebar. The enter key will attempt to submit a form instead.
   - only the currently checked radio button will be tabbable in the `SelectionControlGroup`. Other options can be be selected by pressing
   the up, down, right, or left arrow keys like the native radio.
   - correctly updated the role for the `SelectField` to be a `"listbox"`
-- Fixed the `readOnly` state for the date and time pickers [#371](https://github.com/mlaursen/react-md/issues/371)
-- Fixed the text field display error in Firefox. [#368](https://github.com/mlaursen/react-md/issues/368)
-- Fixed the `TablePagination` labels when fully controlled. [#369](https://github.com/mlaursen/react-md/issues/369)
+- Fixed the `readOnly` state for the date and time pickers [#371](#issues-371)
+- Fixed the text field display error in Firefox. [#368](#issues-368)
+- Fixed the `TablePagination` labels when fully controlled. [#369](#issues-369)
 - Added a final fallback for nested dialogs to render inline if rendered inside of pure components.
-[#229](https://github.com/mlaursen/react-md/issues/368)
-- Fixed the scroll locking of dialogs. [#361](https://github.com/mlaursen/react-md/issues/361)
+[#229](#issues-229)
+- Fixed the scroll locking of dialogs. [#361](#issues-361)
 
 ### v1.0.13 Released
 This patch was about removing the prop type warnings from the new React version and other small bugs.
 
 ##### Changelog
-- Migrate React.PropTypes to prop-types. [#325](https://github.com/mlaursen/react-md/issues/325)
-- Allow boolean values in selection controls [#350](https://github.com/mlaursen/react-md/issues/350)
-- Fixed the picker diplay bug. [#354](https://github.com/mlaursen/react-md/issues/354)
-- Fixed the SelectField error state bug. [#354](https://github.com/mlaursen/react-md/issues/353)
-- Fixed the dialog mounting animation bug. [#348](https://github.com/mlaursen/react-md/issues/348)
-- Allow a multiline textfield to grow from 1 row to multiple. [#347](https://github.com/mlaursen/react-md/issues/347)
-- Fixed the AccessibleFakeButton to click when spacebar is pressed. [#346](https://github.com/mlaursen/react-md/issues/346)
->>>>>>> ff5619d7
+- Migrate React.PropTypes to prop-types. [#325](#issues-325)
+- Allow boolean values in selection controls [#350](#issues-350)
+- Fixed the picker diplay bug. [#354](#issues-354)
+- Fixed the SelectField error state bug. [#354](#issues-353)
+- Fixed the dialog mounting animation bug. [#348](#issues-348)
+- Allow a multiline textfield to grow from 1 row to multiple. [#347](#issues-347)
+- Fixed the AccessibleFakeButton to click when spacebar is pressed. [#346](#issues-346)
 
 
 
