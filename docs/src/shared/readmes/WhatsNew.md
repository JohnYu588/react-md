--- conflicted
+++ resolved
@@ -1,4 +1,3 @@
-<<<<<<< HEAD
 ### react-md@1.1.0 Released
 Please see the [upgrade guide](/discover-more/upgrade-guides/v1.1.0) for upgrade help.
 
@@ -88,32 +87,28 @@
 list.
 
 
-=======
 ## June 2017
 ### v1.0.16 Released
 
 ##### Changelog
 - Updated the slider to no longer call `onChange` or `onDragChange` when dragging and the value
-or distance have not been updated. [d588fb4](https://github.com/mlaursen/react-md/commit/d588fb4e000ecc7d00131c6d29b99908bb715532)
+or distance have not been updated. [d588fb4](#commit-d588fb4e000ecc7d00131c6d29b99908bb715532)
 - Fixed a small bug with my `handleKeyboardAccessibility` so that spacebar didn't work in autocompletes.
-[b13f316](https://github.com/mlaursen/react-md/commit/b13f316d23dd3ba3d25d557a79f5fb32754b2fae)
-- Fixed a keyboard accessibility problem with `SelectionControlGroup`. [eb6629d](https://github.com/mlaursen/react-md/commit/eb6629d8fb5117a565b309422d7225a790f5ffd9)
-- Fixed an error where rendering the `Autocomplete` in a `ListItem` threw an error. [#412](https://github.com/mlaursen/react-md/issues/412)
-- Updated the default `z-index` for the `Snackbar` so that it appears over the mini `Drawer`.
-[#410](https://github.com/mlaursen/react-md/issues/410)
+[b13f316](#commit-b13f316d23dd3ba3d25d557a79f5fb32754b2fae)
+- Fixed a keyboard accessibility problem with `SelectionControlGroup`. [eb6629d](#commit-eb6629d8fb5117a565b309422d7225a790f5ffd9)
+- Fixed an error where rendering the `Autocomplete` in a `ListItem` threw an error. [#412](#issues-412)
+- Updated the default `z-index` for the `Snackbar` so that it appears over the mini `Drawer`. [#410](#issues-410)
 - Fixed the `DatePicker` so that it can accept a `value` of `null` and the empty string (`""`).
-  - [#384](https://github.com/mlaursen/react-md/issues/384)
-  - [#396](https://github.com/mlaursen/react-md/issues/396)
-  - [#409](https://github.com/mlaursen/react-md/issues/409)
-- Fixed the cell offset calculations. [#401](https://github.com/mlaursen/react-md/issues/401)
-- Fixed non-contained menus. [#391](https://github.com/mlaursen/react-md/issues/391)
-- Fixed the `onClick` prop for `SelectionControl`. [#390](https://github.com/mlaursen/react-md/issues/390)
-- Fixed the `Snackbar` not working as intended when the action has an `onClick` function.
-[#385](https://github.com/mlaursen/react-md/issues/385)
-- Fixed the slider displaying the wrong value while sliding with touch or mouse. [#379](https://github.com/mlaursen/react-md/issues/379)
-- Updated `.npmignore` to stop include the `jest-cache` with the published code. [#403](https://github.com/mlaursen/react-md/issues/403)
-- Small typo fix. [#400](https://github.com/mlaursen/react-md/issues/400)
->>>>>>> 59860d90
+  - [#384](#issues-384)
+  - [#396](#issues-396)
+  - [#409](#issues-409)
+- Fixed the cell offset calculations. [#401](#issues-401)
+- Fixed non-contained menus. [#391](#issues-391)
+- Fixed the `onClick` prop for `SelectionControl`. [#390](#issues-390)
+- Fixed the `Snackbar` not working as intended when the action has an `onClick` function. [#385](#issues-385)
+- Fixed the slider displaying the wrong value while sliding with touch or mouse. [#379](#issues-379)
+- Updated `.npmignore` to stop include the `jest-cache` with the published code. [#403](#issues-403)
+- Small typo fix. [#400](#issues-400)
 
 ## May 2017
 ### v1.0.15 Released
