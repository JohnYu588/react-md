<<<<<<< HEAD
### react-md@1.1.0 Released
Please see the [upgrade guide](/discover-more/upgrade-guides/v1.1.0) for upgrade help.

Alot of components had their props renamed to follow a more consistent naming scheme between all components. There were a couple
of components that still used `isOpen`, `defaultOpen`, or `onSOMETHINGToggle` (`onVisibilityToggle`). They have now been renamed to `visible`, `defaultVisible`,
and `onSOMETHINGChange` (`onVisibilityChange`). This _should_ not break any functionality in your app, but it will display helpful
migration messages for you.

Touched Components: `Drawer`, `NavigationDrawer`, `Menu`, `MenuButton`, `SelectField`, `Autocomplete`, `SelectFieldColumn`, `EditDialogColumn`.

The `Menu` component has been completely redone to attempt to keep itself within the current viewport. This means that all the components
that also used this have been modified. The only thing that should be an immediate concern is that the width of `Autocomplete`s in a toolbar
will no longer span the entire viewport width on mobile devices. More work is being done behind the scenes to automatically position the menu.
Finally, cascading menus have been fully integrated.

To help combat the weird resizing of content when a `Dialog` is opened, the `html` has been modified to gain a
`min-width: 100%`. This can be changed by the [md-html-min-width](/customization/typography?tab=1#variable-md-html-min-width) variable.

### App Breaking Changes
##### Menus
If you were using context menus befofore, please see the upgrade guide for new behavior.

#### Dialogs
If you were using the UMD build or specifying `import { Dialog } from 'react-md'`, your app will probably now
be broken. One of the changes that was made in this release was to expose the `Dialog` itself instead of just
the container that displays it.
```js
// Before
import { Dialog } from 'react-md';
import { Dialog } from window.ReactMD; // UMD

// After
import { DialogContainer as Dialog } from 'react-md';
import { DialogContainer as Dialog } from window.ReactMD; // UMD
```

#### Tables
If you were using the callbacks for when a row or checkbox was clicked, the number will probably be off now. Please see
the [issue for more details](#issues-243).

##### Changelog
You can see the [milestone for this release](https://github.com/mlaursen/react-md/issues?utf8=%E2%9C%93&q=milestone%3Av1.1.0) to see what went in it.
There were also some undocumented changes that might appear in the list below.

- Deprecated the `closeOnNavItemClick` for drawers - [#207](#issues-207)
- Updated `ListItem` to allow a custom [li wrapper](#commit-13d1235f4ba95039c0ddc2add8252907df45946d).
- Stopped the `waitForInkTransition` on most components by default - [#210](#issues-210)
- Updated the `TabsContainer` component to provide access to the SwipeableViews API - [#203](#issues-203).
- Updated the `CardTitle` for better line-wrapping. - [#199](#issues-199)
- Updated the `DataTable` to optionally hide the checkboxes without needing to use the `plain` prop and keeping the default styles. - [#195](#issues-195)
- Added a hover mode for the `TimePicker` - [#231](#pull-231)
- Updated all Sass variables to now be `!default` - [#226](#issues-226)
- Added `md-toolbar-relative` configuration/alternative to use `padding` instead of `margin` - [#225](#issues-225)
- Updated components that use the `TextField` to have access to the current value in a [ref callback](#commit-7e6585727e47b334ebab9220ee5ebef190bef56b).
- Added the ability to disable the collapse animation - [#219](#issues-219)
- Updated the display name of components that use ink or tooltips to be [withInk(Component) or withTooltip(Component)](#commit-7107ef05ef90ccfd139d3d78357af3cc7ff6005e).
- Added the `aria-autocomplete` to the [Autocomplete](#commit-75f1cf663d5e428a666d294bfda03f4c7cdc1140).
- Added the `aria-sort` to `TableColumn` when they are [sortable](#commit-5368c96bff79dfa43cb3d6256a3eaea779f7c196).
- Updated the `ListItem` to set the correct aria props on the `li` tag instead of the [nested component](#commit-4907f3b62afc1d3578e6398cdeb6eca267466879).
- Updated the `Autocomplete` for [paginated suggestion accessibility](#commit-3e84372ffd34f0b6952efa22bf30cf241ce9b89f).
- Stopped using `delete` for unused props. [#212](#issues-212)
- Documented and Publicized the inner used [Dialog component](#commit-f7db6187741b94caf013a02219ccd1d77c64314b).
- Implemented a `Badge` component. [#220](#issues-220)
- Updated line-height to only be applied to the `body` and `p` tags. [#242](#issues-242)
- Updated the `TableRow` to use the correct `rowIndex` value. [#243](#issues-243)
- Implemented indeterminate `DataTable`s. [#256](#issues-256)
- General accessibility fixes for [selection controls and data tables](#commit-3d10540461f4c552188f22ab25ec5f665c3a00e2).
- Updated the button's label to be `node` and added a `noIcon` prop for buttons. [#261](#pull-261)
- Implemented the dense icon spec. [#217](#issues-217)
- Added initial typescript support. [#175](#issues-175)
- Ink is now disableable at an application level. [#176](#issues-176)
- Buttons, Lists, and Toolbars can now have a consistent size across all devices. [#226](#issues-226)
- Most components no longer use the Portal component since it lead to a lot of issues. [#230](#issues-230)
- TextFields can now [auto resize](#commit-10e54d3269d8941480ec2019861dcc492458fd22).
- Keeping Menus within the viewport. Giant change. [#303](#pull-303)

### General Website Updates
There were some minor improvements done to the documentation website to hopefully make
finding component documentation or SassDoc easier.

- It is now possible to be redirect to a specific prop type for a component. Ex:
[/components/cards?tab=1#card-proptypes-animate](http://localhost:8080/components/cards?tab=1#card-proptypes-animate)
This mostly means that component prop type descriptions have been updated to link to related components/props.
- SassDoc will now redirect correctly when clicking on any Sass variable/mixin/function/placeholder in the "Requires",
"Used By", and "See" sections.
- When using the search functionality on the website, Sass variables will now have their values displayed in the autocomplete
list.

=======
## April 2017
### Added Showcases
Added a new place to showcase apps that are using react-md. You can view them [here](/discover-more/showcases).

### v1.0.12 Released
This release is mostly about fixing some of the cross-browser support and weird issues in mobile safari.
In addition, an [examples folder](https://github.com/mlaursen/react-md/tree/master/examples) has been added
to hopefully help newer people get a react-md project started up.

In addition, I decided to move the ticket from `v1.1.0` to `v1.0.12` about the annoying delay when a menu/drawer/toast
is closed by a click action.

##### Changelog
- Fixed the annoying delay on multiple components. [#210](https://github.com/mlaursen/react-md/issues/210)
- Fixed the `DatePicker`'s next/previous month logic. [#315](https://github.com/mlaursen/react-md/issues/315)
- Fixed the `CardActions` not centering correctly. [#316](https://github.com/mlaursen/react-md/issues/316)
- Halfly fixed the hidden content in full page dialogs. [#320](https://github.com/mlaursen/react-md/issues/320)
- Updated the `TablePagination`'s `rowsPerPage` logic to reset `page` and `start` when it has been chaged. [#322](https://github.com/mlaursen/react-md/issues/322)
- Fixed the `Slider`'s bullet position when in a `text-align: center` container. [#323](https://github.com/mlaursen/react-md/issues/323)
- Updated props from `string` to `node` for `react-intl` support. [#327](https://github.com/mlaursen/react-md/issues/327)
- Fixed the Ajax Autocomplete flashing bug. [#330](https://github.com/mlaursen/react-md/issues/330)
- Fixed the `Dialog`'s page layout breaking when it appears. [#333](https://github.com/mlaursen/react-md/issues/333)
- Updated the `TableCheckbox` to appear in a `th` component when in the table header. [#334](https://github.com/mlaursen/react-md/issues/334)
- Fixed some of the styles for better IE 11 support. [#339](https://github.com/mlaursen/react-md/issues/339)
- Fixed the mobile safari click event delegation bug that prevented Menus and other components to be closed when an area outside was clicked.
[#340](https://github.com/mlaursen/react-md/issues/340)
>>>>>>> 4f3b4b42


## March 2017
### v1.0.11 Released

##### Changelog
- Fixed the `SelectField`'s label disappearing when when the `menuItems` are defined in the `render` and one of its parents
re-renders (... take 2 :( ). [#300](https://github.com/mlaursen/react-md/issues/300)
- Fixed the tooltip's [unmounting errors](https://github.com/mlaursen/react-md/commit/ba8e734c663d87cc098d569258489c66590feb8b).
- Fixed the SelectionControlGroup disabling persisting the disabled color to the checkboxes/radios. [#308](https://github.com/mlaursen/react-md/issues/308)
- Fixed the checkboxes for DataTables when the rows are dynamic. [#297](https://github.com/mlaursen/react-md/issues/297)
- Fixed the snackbar's transition bug. [#311](https://github.com/mlaursen/react-md/issues/311)

### v1.0.10 Released
The `v1.0.9` tarball was published incorrectly through `yarn`, and was invalid. Republished correctly with `npm`.

### v1.0.9 Released

This was really another patch for drawers. 

##### Changelog
- Fixed the `Drawer` automatically opening when the `type` is set to `TEMPORARY`. [#291](https://github.com/mlaursen/react-md/issues/291)
- Fixed the DatePicker's min/max date validation error. [#293](https://github.com/mlaursen/react-md/issues/293)
- Fixed the `Drawer`'s `overlay` prop not working on mobile and tablet devices. [#298](https://github.com/mlaursen/react-md/issues/298)
- Fixed the `Drawer`'s `overlay` being visible on initial page load when the type is `TEMPORARY` on desktop screens. [#299](https://github.com/mlaursen/react-md/issues/299)
- Fixed the `SelectField`'s label disappearing when when the `menuItems` are defined in the `render` and one of its parents
re-renders. [#300](https://github.com/mlaursen/react-md/issues/300)

### v1.0.8 Released

##### Changelog
- My initial attempt at the defaultVisible prop not working correctly was incorrect. Updated the behavior as mentioned in
the new ticket. [#288](#issues-288)

### v1.0.7 Released

##### Changelog
- Fixed the Drawer's defaultVisible prop not working entirely corrrectly. [#286](#issues-286)
- Fixed the DateTimeFormat fake mock. [#285](#issues-285)
- Fixed the Date/Time pickers to not open when disabled. [#281](#issues-281)
- Fixed the prop warning for MenuButton and passed correct props to Menu. [#278](#issues-278)
- Fixed the Menu attempting to setState after it had unmounted. [#268](#issues-268)

## February 2017
### v1.0.6 Released

##### Changelog
- Fixed DatePicker's [calendar Date when controlled](#issues-245)
- Added [controlled warnings](#commit-d46cf4c6e356aa69ccbcd8fa7903451c4e20e307) to pickers.
- Allowed non-material design colors to compile [without errors](#issues-244).
- FontIcon force size [fix](#issues-221).
- Allowed a TableRow to only have a single column.

### v1.0.5 Released

##### Changelog
- Fixed the DatePicker's [min/max date validator](#commit-53130fadde13253b403d9ed3fe662ed65f6c70d6).
- Fixed the FocusContainer's [window focus bug](#commit-1fe1b9b763734809a565a7fa5c0f5d52bdf80906).
  - > Basically using `element.contains(window)` is invalid and throws a 'Node' does not have contains error.
- Automated the nested dialog [display error](#issues-229) until Portals are updated.
- Fixed the TextField blocked [icon positioning](#commit-9115e235946942095392306564d37fa439511976).
- Passed text-field related props from [pickers](#commit-5daabbb973330d770cbacae99fc418245807afbc).
- Fixed the [TablePagination](#commit-93d932f91e0e2dcfd664331e3dbd2fd48a6c02df)'s onPagination callback
to be more accurate.
- Fixed the TableRows's [onCheckboxClick callback](#commit-69fbdd8fa8519f652fe0d6c8cce4ce0905a5c4a8) to
match documentation.

> I had a moment and accidentally published 1.0.4 with the same code as 1.0.3

## January 2017
### v1.0.3 Released
Minor bugfixes.

##### Changelog
- Patched the line-height for DataTables so that the columns will be centered.
- Correctly updated the peer-dependencies of `react(-\w+)*` to be 15.3.0.
- Fixed the full-page dialog positioning.

### v1.0.2 Released
Minor bugfixes.

##### Changelog
- Fixed active label for [SelectField](#pull-235).
- Components that use the `Portal` component pass the `lastChild` and `renderNode` [props correctly](#pull-234).

### v1.0.1 Released
Minor bugfixes.

##### Changelog
- Fixed proptypes of avatar to allow [PropTypes.node](#issues-198) instead of `string` only.
- Fixed the [accidental form submission](#commit-cf5761026cb0c793a1848ca19c5fdd8eafe1d792) if
selecting an item from an `autocomplete` by using the enter key press in a form.
- Fixed [Slider number alidation](#issues-184) for floats.
- Fixed the issue where the [Switch's onChange prop](#issues-182) fires twice when clicking/touching
the thumb.
- Fixed the styling issue for [password text fields](#issues-192) that have a message with the field.
- Fixed the SelectField to allow a [0 based option value](#issues-214).


## December 2016
### v1.0.0 Released!

This is the first prod-ready release of react-md. The library still isn't completely perfect, but I think it is close enough.

#### TL;DR
- Opt-in mixin component styles (or `@include react-md-everything;`)
- BEM Styles
- Grid System!
- Not fully backwards compatible.
- Accessibility focused.


##### Changelog
- Fixed the [background color bug](#commit-49ce0717af9a63530c1239b0b18c9bd1941a0914).
- Fixed the precompiled bundles to actually reflect what my documentation said. The precompiled bundles
are now formatted as `PRIMARY-COLOR_SECONDARY_COLOR.min.css` instead of `PRIMARY-COLOR-SECONDARY-COLOR.MIN.CSS`.
- Created a [mixin to create color class names](#commit-14e19f3c767ed9901f94a36ee89da238b36e2a09).
- Fixed the injectINK HOC for [keyboard _clicks_](#commit-59dff18cfd8b5b3923b1fb346ef699d8bad3b302).
- FileInput/FileUpload [bugfixes](#commit-2c4e1111fc53e25df94db67a43b892dfb94c0e50).
- Updated the password text fields' styles for [keyboard accessibility](#commit-807aa2a0540756ae88845e5291bcb47e83c6d075).
- Updated the TextFieldMessage to not shrink when in a block text field.
- Updated EditDialogColumn for [accessibility](#commit-217c42554044bdfda4652c8252c7863798c13b30).
- Updated typography to be able to opt out of [utility class names](#commit-5c5eaa2f7a23fd4a811e58bf59ac73a4dc828e66).
- Updated SelectField [keyboard accessibility](#commit-ffe270be18f2c957f2f257db800e1e602ba00e15).
- Updated tooltips to no longer rotate along with the `.md-collapser`s.
- Updated tooltips to be created through react components instead of my weird decision of creating it manually myself. [75eb2e0](#commit-75eb2e0a6616e6109141fc38cb88b35527d52eff)
- Rewrote SelectFieldColumn. [#170](#issues-170)
- Added the `getCurrentMedia` static method to the `NavigationDrawer` as well.
- Updated permanent drawers to no longer use the Portal.
- Updated the `Dialog` component to be able to be closed by pressing the escape key (only if not a `modal`). [b742ed5c](#commit-b742ed5cedaff0e79c6b812794ffe1bf4d567258)
- Updated the Date and Time pickers to have _some_ [keyboard accessibility](#issues-173). This still isn't the ideal solution
and will be changed in a future release (maybe?) to actually allow inline date and time selection that will appear in dropdowns.
- Updated `FocusContainer` to be able to enable/disable the focus containment after being fully mounted.

### General Website Changes

SassDoc pages are now searchable and filterable while on that page itself. I found that using the main search
to attempt to keep finding variables on the same page was a bit annoying. The SassDoc page can now be quick navigated
by clicking the visible FAB and clicking any items in the new Drawer.


### v1.0.0-beta Released

This release fixed up a couple more bugs (listed below) and now the main focus will be figuring out if there are any
production-breaking bugs remaining.

##### Changelog
- Fixed the Avatar colors changing [#161](#issues-161)
- Updated EditDialogColumn to interact correctly with keyboard focus and touch devices
- Fixed the `Dialog` to remove the prevent scroll className when unmounting
- Updated the `Drawer.getCurrentMedia` function to use the `Drawer.defaultProps` as the default value of the `props` parameter.
- Updated the `Drawer` to allow for a _persistent_ temporary Drawer on desktop devices.
- Fixed the `AccessibleFakeButton` to no longer use the space key as an enter keypress.
- Fixed a weird warning on inks if the `waitForInkTransition` prop was enabled and the click event eventually
unmounted the inked component.
- Updated the Menu to correctly remove the window click event on unmount.
- Added correct deprecation notices to the `SelectField` and fixed the keyboard accessibility when using a `SelectField.Positions.BELOW` position.
- Fixed the duplication of the `md-background--primary-hover` and `md-background--secondary-hover`.
- Fixed the duplication of `md-background--primary-hover` and renamed the second one to `md-background--secondary-hover`.
- Minor CSS Fixes



## November 2016
### General Website Changes

With the upcoming `v1.0.0` release, the website has been remade to allow quicker navigation, searching, and finding
related documentation.
- A [Theme Builder](/customization/themes?tab=1) has also been added that allows you to pick and
choose a theme on your website.
- Examples and Prop Types have been separated into different tabs to help separate content a bit more.
- Most SassDoc can be viewed with the related component in a new SassDoc tab.
- The main search now includes sass placeholders, variables, functions, and mixins that will either redirect you to
the correct sassdoc tab, or to the [SassDoc Page](/sassdoc).

### v1.0.0.alpha.4 Released

The main focus of this release was adding a `JumpToContent` link for the `NavigationDrawer` for keyboard accessibility. When you use
the `NavigationDrawer` (or specifically use the `JumpToContentLink` component), the first `tab` press on the page will show a link that
will allow a user to focus the main content of the page instead of having to go through every navigation item.

##### Changelog
- Fixed some color variables that I had mistyped/miscopied...
- Fixed the spelling of `discreet -> discrete`
- Fixed the `Sliders` when using touch devices. [#144](#issues-164)
- Fixed the `YearPicker` after the name change from `initialYearsDisplayed` to `yearsDisplayed`. [#165](#issues-165)
- Added `onTabFocus` and `tabbedClassName` to the `AccessibleFakeButton`. [#160](#issues-160)

### v1.0.0.alpha.3 Released

This release was focused on having a more consistent naming convention. Boolean props are now `adjective` instead of
`isAdjective` and any prop that was `initiallyProp` was renamed `defaultProp` to match how React handles the base html
tag defaults. This also included some small bugfixes as well as updating the Portal component to stop using the undocumented
`CSSPropertyOperations` since it crashed in React 15.4.0.

The `SelectField` was also updated to no longer use the `TextField` component internally and behave more like [the html select](https://github.com/mlaursen/react-md/issues/144).

### v1.0.0.alpha.2 Released

Fixed the UMD build so that the `default` was not needed from the browser for `ReactMD.COMPONENT`.

### v1.0.0.alpha.1 Released

I found out I messed up the naming with a `.` instead of `-` so the future releases are messed up. Whoops. But this change basically
added the old v0.3.7 styles back into the `dist` folder for UMD.


### v1.0.0-alpha Released

Whew. This was a big change. This was a complete rewrite from nested CSS priority to using my first attempt at BEM (so it definitely
isn't perfect). The Sass also changed to an _opt-in_ `mixin` framework. Styles will no longer be included when importing the `scss` files.
The styles can be created by using `react-md-everything` or `react-md-COMPONENTs`. This allows for access to variables by one import instead
of having to specify multiple. Also, the dark theme was finally finished! Woo! Exciting! See the [upgrade guide](/discover-more/upgrade-guides/v1.0.0#now-vs-previous-versions)
for more information.

Some other under-the-hood changes are that as many components as possible use the `PureComponent` instead of the `PureRenderMixin`
with a `Component`. This release also changed my goals from this project. This project's goal is now to be a completely accessible React/Sass UI
framework for material design.

Finally, a material design [Grid System](/customization/grids) was created so positioning is even easier than before.<|MERGE_RESOLUTION|>--- conflicted
+++ resolved
@@ -1,4 +1,3 @@
-<<<<<<< HEAD
 ### react-md@1.1.0 Released
 Please see the [upgrade guide](/discover-more/upgrade-guides/v1.1.0) for upgrade help.
 
@@ -87,7 +86,8 @@
 - When using the search functionality on the website, Sass variables will now have their values displayed in the autocomplete
 list.
 
-=======
+
+
 ## April 2017
 ### Added Showcases
 Added a new place to showcase apps that are using react-md. You can view them [here](/discover-more/showcases).
@@ -101,20 +101,19 @@
 is closed by a click action.
 
 ##### Changelog
-- Fixed the annoying delay on multiple components. [#210](https://github.com/mlaursen/react-md/issues/210)
-- Fixed the `DatePicker`'s next/previous month logic. [#315](https://github.com/mlaursen/react-md/issues/315)
-- Fixed the `CardActions` not centering correctly. [#316](https://github.com/mlaursen/react-md/issues/316)
-- Halfly fixed the hidden content in full page dialogs. [#320](https://github.com/mlaursen/react-md/issues/320)
-- Updated the `TablePagination`'s `rowsPerPage` logic to reset `page` and `start` when it has been chaged. [#322](https://github.com/mlaursen/react-md/issues/322)
-- Fixed the `Slider`'s bullet position when in a `text-align: center` container. [#323](https://github.com/mlaursen/react-md/issues/323)
-- Updated props from `string` to `node` for `react-intl` support. [#327](https://github.com/mlaursen/react-md/issues/327)
-- Fixed the Ajax Autocomplete flashing bug. [#330](https://github.com/mlaursen/react-md/issues/330)
-- Fixed the `Dialog`'s page layout breaking when it appears. [#333](https://github.com/mlaursen/react-md/issues/333)
-- Updated the `TableCheckbox` to appear in a `th` component when in the table header. [#334](https://github.com/mlaursen/react-md/issues/334)
-- Fixed some of the styles for better IE 11 support. [#339](https://github.com/mlaursen/react-md/issues/339)
+- Fixed the annoying delay on multiple components. [#210](#issues-210)
+- Fixed the `DatePicker`'s next/previous month logic. [#315](#issues-315)
+- Fixed the `CardActions` not centering correctly. [#316](#issues-316)
+- Halfly fixed the hidden content in full page dialogs. [#320](#issues-320)
+- Updated the `TablePagination`'s `rowsPerPage` logic to reset `page` and `start` when it has been chaged. [#322](#issues-322)
+- Fixed the `Slider`'s bullet position when in a `text-align: center` container. [#323](#issues-323)
+- Updated props from `string` to `node` for `react-intl` support. [#327](#issues-327)
+- Fixed the Ajax Autocomplete flashing bug. [#330](#issues-330)
+- Fixed the `Dialog`'s page layout breaking when it appears. [#333](#issues-333)
+- Updated the `TableCheckbox` to appear in a `th` component when in the table header. [#334](#issues-334)
+- Fixed some of the styles for better IE 11 support. [#339](#issues-339)
 - Fixed the mobile safari click event delegation bug that prevented Menus and other components to be closed when an area outside was clicked.
-[#340](https://github.com/mlaursen/react-md/issues/340)
->>>>>>> 4f3b4b42
+[#340](#issues-340)
 
 
 ## March 2017
@@ -122,11 +121,11 @@
 
 ##### Changelog
 - Fixed the `SelectField`'s label disappearing when when the `menuItems` are defined in the `render` and one of its parents
-re-renders (... take 2 :( ). [#300](https://github.com/mlaursen/react-md/issues/300)
-- Fixed the tooltip's [unmounting errors](https://github.com/mlaursen/react-md/commit/ba8e734c663d87cc098d569258489c66590feb8b).
-- Fixed the SelectionControlGroup disabling persisting the disabled color to the checkboxes/radios. [#308](https://github.com/mlaursen/react-md/issues/308)
-- Fixed the checkboxes for DataTables when the rows are dynamic. [#297](https://github.com/mlaursen/react-md/issues/297)
-- Fixed the snackbar's transition bug. [#311](https://github.com/mlaursen/react-md/issues/311)
+re-renders (... take 2 :( ). [#300](#issues-300)
+- Fixed the tooltip's [unmounting errors](#commit-ba8e734c663d87cc098d569258489c66590feb8b).
+- Fixed the SelectionControlGroup disabling persisting the disabled color to the checkboxes/radios. [#308](#issues-308)
+- Fixed the checkboxes for DataTables when the rows are dynamic. [#297](#issues-297)
+- Fixed the snackbar's transition bug. [#311](#issues-311)
 
 ### v1.0.10 Released
 The `v1.0.9` tarball was published incorrectly through `yarn`, and was invalid. Republished correctly with `npm`.
@@ -136,12 +135,12 @@
 This was really another patch for drawers. 
 
 ##### Changelog
-- Fixed the `Drawer` automatically opening when the `type` is set to `TEMPORARY`. [#291](https://github.com/mlaursen/react-md/issues/291)
-- Fixed the DatePicker's min/max date validation error. [#293](https://github.com/mlaursen/react-md/issues/293)
-- Fixed the `Drawer`'s `overlay` prop not working on mobile and tablet devices. [#298](https://github.com/mlaursen/react-md/issues/298)
-- Fixed the `Drawer`'s `overlay` being visible on initial page load when the type is `TEMPORARY` on desktop screens. [#299](https://github.com/mlaursen/react-md/issues/299)
+- Fixed the `Drawer` automatically opening when the `type` is set to `TEMPORARY`. [#291](#issues-291)
+- Fixed the DatePicker's min/max date validation error. [#293](#issues-293)
+- Fixed the `Drawer`'s `overlay` prop not working on mobile and tablet devices. [#298](#issues-298)
+- Fixed the `Drawer`'s `overlay` being visible on initial page load when the type is `TEMPORARY` on desktop screens. [#299](#issues-299)
 - Fixed the `SelectField`'s label disappearing when when the `menuItems` are defined in the `render` and one of its parents
-re-renders. [#300](https://github.com/mlaursen/react-md/issues/300)
+re-renders. [#300](#issues-300)
 
 ### v1.0.8 Released
 
@@ -310,7 +309,7 @@
 tag defaults. This also included some small bugfixes as well as updating the Portal component to stop using the undocumented
 `CSSPropertyOperations` since it crashed in React 15.4.0.
 
-The `SelectField` was also updated to no longer use the `TextField` component internally and behave more like [the html select](https://github.com/mlaursen/react-md/issues/144).
+The `SelectField` was also updated to no longer use the `TextField` component internally and behave more like [the html select](#issues-144).
 
 ### v1.0.0.alpha.2 Released
 
