--- conflicted
+++ resolved
@@ -59,24 +59,16 @@
 
 ##### Changelog
 - My initial attempt at the defaultVisible prop not working correctly was incorrect. Updated the behavior as mentioned in
-the new ticket. [#288](https://github.com/mlaursen/react-md/issues/288)
+the new ticket. [#288](#issues-288)
 
 ### v1.0.7 Released
 
 ##### Changelog
-<<<<<<< HEAD
 - Fixed the Drawer's defaultVisible prop not working entirely corrrectly. [#286](#issues-286)
 - Fixed the DateTimeFormat fake mock. [#285](#issues-285)
 - Fixed the Date/Time pickers to not open when disabled. [#281](#issues-281)
 - Fixed the prop warning for MenuButton and passed correct props to Menu. [#278](#issues-278)
 - Fixed the Menu attempting to setState after it had unmounted. [#268](#issues-268)
-=======
-- Fixed the Drawer's defaultVisible prop not working entirely corrrectly. [#286](https://github.com/mlaursen/react-md/issues/286)
-- Fixed the DateTimeFormat fake mock. [#285](https://github.com/mlaursen/react-md/issues/285)
-- Fixed the Date/Time pickers to not open when disabled. [#281](https://github.com/mlaursen/react-md/issues/281)
-- Fixed the prop warning for MenuButton and passed correct props to Menu. [#278](https://github.com/mlaursen/react-md/issues/278)
-- Fixed the Menu attempting to setState after it had unmounted. [#268](https://github.com/mlaursen/react-md/issues/268)
->>>>>>> 5da0d997
 
 ## February 2017
 ### v1.0.6 Released
