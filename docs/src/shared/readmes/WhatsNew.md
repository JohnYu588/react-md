--- conflicted
+++ resolved
@@ -93,19 +93,19 @@
 General mobile Safari bugfixes and other small changes.
 
 ##### Changelog
-- Fixed the "stiffness" of scrolling in mobile Safari. [#383](https://github.com/mlaursen/react-md/issues/383)
-- Fixed the weird bug of requiring two taps in mobile Safari to open a `SelectField`. [#381](https://github.com/mlaursen/react-md/issues/381)
+- Fixed the "stiffness" of scrolling in mobile Safari. [#383](#issues-383)
+- Fixed the weird bug of requiring two taps in mobile Safari to open a `SelectField`. [#381](#issues-381)
 - Updated the `Slider` to automatically set the `defaultValue` to the provided `min` value and fixed the discrete slider's
-visibility issue. [#379](https://github.com/mlaursen/react-md/issues/379)
-- Correctly added the `name` attribute to the `FileInput` and `FileUpload` components. [#378](https://github.com/mlaursen/react-md/issues/378)
+visibility issue. [#379](#issues-379)
+- Correctly added the `name` attribute to the `FileInput` and `FileUpload` components. [#378](#issues-378)
 - Fixed the autocomplete not showing suggestions after being autocompleted and getting data via ajax.
-[#374](https://github.com/mlaursen/react-md/issues/378)
+[#374](#issues-378)
 - Fixed the `TablePagination`'s start value to only update when the `page` prop updates (if defined).
-[#372](https://github.com/mlaursen/react-md/issues/372)
+[#372](#issues-372)
 - Fixed the `TextField`s not blurring correctly when a touch device scrolls the page after focusing
-the text field. [#366](https://github.com/mlaursen/react-md/issues/366)
+the text field. [#366](#issues-366)
 - Updated the `ListItem` to allow the `nestedItems` to appear above the text instead of only below.
-[#380](https://github.com/mlaursen/react-md/pull/380)
+[#380](#pull-380)
 
 
 ### v1.0.14 Released
@@ -125,13 +125,8 @@
 - Fixed the text field display error in Firefox. [#368](#issues-368)
 - Fixed the `TablePagination` labels when fully controlled. [#369](#issues-369)
 - Added a final fallback for nested dialogs to render inline if rendered inside of pure components.
-<<<<<<< HEAD
 [#229](#issues-229)
 - Fixed the scroll locking of dialogs. [#361](#issues-361)
-=======
-[#229](https://github.com/mlaursen/react-md/issues/229)
-- Fixed the scroll locking of dialogs. [#361](https://github.com/mlaursen/react-md/issues/361)
->>>>>>> 05f5b396
 
 ### v1.0.13 Released
 This patch was about removing the prop type warnings from the new React version and other small bugs.
