--- conflicted
+++ resolved
@@ -49,22 +49,7 @@
         </div>
       </h2>
       <button
-<<<<<<< HEAD
-        class="md-btn md-btn--icon md-pointer--hover md-inline-block md-collapser md-collapser--card"
-=======
-        className="md-btn md-btn--icon md-pointer--hover md-btn--tooltip md-inline-block md-collapser md-collapser--card"
-        disabled={undefined}
-        href={undefined}
-        onClick={[Function]}
-        onKeyDown={[Function]}
-        onKeyUp={[Function]}
-        onMouseDown={[Function]}
-        onMouseEnter={[Function]}
-        onMouseLeave={[Function]}
-        onMouseUp={[Function]}
-        onTouchEnd={[Function]}
-        onTouchStart={[Function]}
->>>>>>> 2be33604
+        class="md-btn md-btn--icon md-pointer--hover md-btn--tooltip md-inline-block md-collapser md-collapser--card"
         type="button"
       >
         <div
