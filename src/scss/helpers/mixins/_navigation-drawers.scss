/// Styles the navigation drawer component to use a specific toolbar height at a
/// media screen size.
///
/// @access private
/// @param {String} $height - The current height of the toolbar for this media size
/// @group navigation-drawers
@mixin md-navigation-drawer-media($height) {
  .md-navigation-drawer-content {
    padding-top: $height;
  }

  .md-navigation-drawer {
    &.clipped,
    &.floating,
    &.mini:not(.active) {
      max-height: calc(100vh - #{$height});
    }

    &.mini:not(.active) {
      top: $height;
    }

    &.clipped,
    &.floating {
      margin-top: $height;
    }
  }

  .md-drawer-header,
  .md-navigation-drawer-toolbar {
    height: $height;

    .md-title {
      line-height: $height;
    }
  }

  .md-icon-btn {
    margin-bottom: ($height - $md-icon-btn-size) / 2;
    margin-top: ($height - $md-icon-btn-size) / 2;
  }
}

/// Styles the navigation drawer component for a portait mobile device
///
/// @group navigation-drawers
@mixin md-navigation-drawer-mobile-portrait() {
  @include md-navigation-drawer-media($md-toolbar-mobile-portrait-height);
}

/// Styles the navigation drawer component for a landscape mobile device
///
/// @group navigation-drawers
@mixin md-navigation-drawer-mobile-landscape() {
  @include md-navigation-drawer-media($md-toolbar-mobile-landscape-height);
}

/// Styles the navigation drawer component for a landscape tablet device
///
/// @group navigation-drawers
@mixin md-navigation-drawer-tablet-landscape() {
  @include md-navigation-drawer-landscape-devices();
}

/// Styles the navigation drawer component for a mobile device. This updates
/// the drawer so it will always be temporary and updates the width.
///
/// @group navigation-drawers
@mixin md-navigation-drawer-mobile() {
  .md-navigation-drawer {
    @include md-box-shadow(3);

    max-width: $md-navigation-drawer-mobile-max-width;
    width: $md-navigation-drawer-mobile-width;
    z-index: $md-navigation-drawer-temporary-z-index;

    &.mini.active {
      width: $md-navigation-drawer-mobile-width;
    }
  }

  .drawer-enter,
  .drawer-leave.drawer-leave-active {
<<<<<<< HEAD
    left: $md-navigation-drawer-mobile-left;
=======
    transform: translate3d($md-navigation-drawer-mobile-left, 0, 0);
>>>>>>> 7c3da213
  }
}


/// Styles the navigation drawer component for larger screened landscape
/// devices. This should be used for landscape tablets and desktop screens.
///
/// @access private
/// @group navigation-drawers
@mixin md-navigation-drawer-landscape-devices() {
  .md-navigation-drawer {
    max-width: $md-navigation-drawer-desktop-max-width;
    width: $md-navigation-drawer-desktop-width;

    &.floating {
      box-shadow: none;
    }

    &.floating,
    &.clipped {
      z-index: $md-navigation-drawer-z-index - 5;
    }

    &.mini.active {
      width: $md-navigation-drawer-desktop-width;
    }
  }

  .md-navigation-drawer-toolbar {
    &.full-height,
    &.mini.active,
    &.persistent.active {
      left: $md-navigation-drawer-desktop-width;
      width: calc(100vw - #{$md-navigation-drawer-desktop-width});
    }
  }

  .md-navigation-drawer-content.active {
    padding-left: $md-navigation-drawer-desktop-width;
    width: 100%;
<<<<<<< HEAD
  }

  .drawer-enter,
  .drawer-leave.drawer-leave-active {
    left: -$md-navigation-drawer-desktop-width;
=======
>>>>>>> 7c3da213
  }

  .drawer-enter,
  .drawer-leave.drawer-leave-active {
    transform: translate3d(-$md-navigation-drawer-desktop-width, 0, 0);
  }
}

/// Styles the navigation drawer component for desktop displays.
///
/// @group navigation-drawers
@mixin md-navigation-drawer-desktop() {
  @include md-navigation-drawer-media($md-toolbar-desktop-height);
  @include md-navigation-drawer-landscape-devices();
}

/// Styles the navigation drawer component for desktop displays.
///
/// @group navigation-drawers
@mixin md-navigation-drawer-desktop() {
  @include md-navigation-drawer-media($md-toolbar-desktop-height);
  @include md-navigation-drawer-landscape-devices();
}

/// Themes the navigation drawers with the given color
///
/// @example scss - Basic Usage SASS
///   @include md-theme-navigation-drawers($md-indigo-500);
///
/// @param primary - the primary color to use
/// @param light-theme [$md-light-theme] - Boolean if it is currently the light theme.
@mixin md-theme-navigation-drawers($primary, $light-theme: $md-light-theme) {
  .md-navigation-drawer {
    background: if($light-theme, $md-white-base, $md-dark-theme-background-color);

    &.floating {
      background: if($light-theme, $md-light-theme-background-color, $md-dark-theme-background-color);
    }
  }

  .md-navigation-drawer-toolbar {
    background: $primary;
  }
}<|MERGE_RESOLUTION|>--- conflicted
+++ resolved
@@ -81,11 +81,7 @@
 
   .drawer-enter,
   .drawer-leave.drawer-leave-active {
-<<<<<<< HEAD
-    left: $md-navigation-drawer-mobile-left;
-=======
     transform: translate3d($md-navigation-drawer-mobile-left, 0, 0);
->>>>>>> 7c3da213
   }
 }
 
@@ -126,28 +122,12 @@
   .md-navigation-drawer-content.active {
     padding-left: $md-navigation-drawer-desktop-width;
     width: 100%;
-<<<<<<< HEAD
-  }
-
-  .drawer-enter,
-  .drawer-leave.drawer-leave-active {
-    left: -$md-navigation-drawer-desktop-width;
-=======
->>>>>>> 7c3da213
   }
 
   .drawer-enter,
   .drawer-leave.drawer-leave-active {
     transform: translate3d(-$md-navigation-drawer-desktop-width, 0, 0);
   }
-}
-
-/// Styles the navigation drawer component for desktop displays.
-///
-/// @group navigation-drawers
-@mixin md-navigation-drawer-desktop() {
-  @include md-navigation-drawer-media($md-toolbar-desktop-height);
-  @include md-navigation-drawer-landscape-devices();
 }
 
 /// Styles the navigation drawer component for desktop displays.
