////
/// @group buttons
////

/// Boolean if the flat button styles should be included.
/// @type Boolean
$md-btn-include-flat: true !default;

/// Boolean if the raised button styles should be included.
/// @type Boolean
$md-btn-include-raised: true !default;

/// Boolean if the icon button styles should be included.
/// @type Boolean
$md-btn-include-icon: true !default;

/// Boolean if the floating button styles should be included.
/// @type Boolean
$md-btn-include-floating: true !default;

/// The default z index for fixed floating buttons
/// @type Number
/// @see md-dialog-full-page-z-index
/// @see md-dialog-overlay-z-index
/// @see md-drawer-z-index
/// @see md-menu-z-index
/// @see md-picker-inline-z-index
/// @see md-snackbar-z-index
/// @see md-toolbar-z-index
/// @see md-overlay-z-index
/// @group buttons, z-indexes
$md-btn-fixed-z-index: 10 !default;


/// The height for buttons to make them accessible for touch devices.
/// @type Number
/// @access private;
$md-btn-accessible-height: 48px;

/// The border radius to apply to text buttons.
/// @type Number
$md-btn-text-border-radius: 2px !default;

/// The font size for buttons on mobile devices.
///
/// @see md-btn-text-font-size
/// @type Number
$md-btn-mobile-font-size: 14px !default;

/// The height for button on mobile devices.
///
/// @see md-btn-text-height
/// @type Number
$md-btn-mobile-height: 36px !default;

/// The minimum margin to use for fixed floating buttons on mobile-devices.
///
/// @see md-btn-floating-margin
/// @type Number
$md-btn-mobile-floating-margin: 16px !default;

/// The font size for buttons on desktop screens.
///
/// @see md-btn-text-font-size
/// @type Number
$md-btn-desktop-font-size: 13px !default;

/// The height for buttons on desktop screens.
///
/// @see md-btn-text-height
/// @type Number
$md-btn-desktop-height: 32px !default;

/// The minimum margin to use for fixed floating buttons on desktop screens.
///
/// @see md-btn-floating-margin
/// @type Number
$md-btn-desktop-floating-margin: 24px !default;


/// The too and bottom padding to apply to text buttons.
/// @type Number
$md-btn-tb-padding: 8px !default;

/// The left and right padding to apply to text buttons.
/// @type Number
$md-btn-lr-padding: 16px !default;

/// The min width for a flat or raised button.
/// @type Number
$md-btn-min-width: 88px !default;

/// The the default size for a floating button (FAB).
/// @type Number
$md-btn-floating-size: 56px !default;

/// The size for a floating button when using the dense spec for icons.
/// @type Number
$md-btn-floating-dense-size: 48px !default;

/// The the mini size for a floating button.
/// @type Number
$md-btn-floating-mini-size: 40px !default;

/// The available floating button fixed positions.
/// @type List
$md-btn-floating-fixed-positions: ('tl' 'tr' 'bl' 'br') !default;

/// The size for an icon button.
/// @type Number
$md-btn-icon-size: $md-font-icon-size * 2 !default;

/// The padding for an icon button.
/// @type Number
$md-btn-icon-padding: $md-btn-icon-size / 4 !default;

/// The size for a icon button when using the dense spec.
/// @type Number
$md-btn-icon-dense-size: $md-font-icon-dense-size * 2 !default;

/// The padding to use for a dense icon button.
/// @type Number
$md-btn-icon-dense-padding: $md-btn-icon-dense-size / 4 !default;

/// The border radius to apply to icon buttons.
/// @type Number
$md-btn-icon-border-radius: 50% !default;

/// The base color to use for default buttons in the light theme.
/// @type Color
$md-btn-light-theme-base-color: #999 !default;

/// The background color to use for default buttons in the light theme.
/// @type Color
$md-btn-light-theme-hover-color: rgba($md-btn-light-theme-base-color, .12) !default;

/// The background color to use for default buttons in the light theme that have been disabled.
/// @type Color
$md-btn-light-theme-disabled-color: rgba($md-btn-light-theme-base-color, .2) !default;

/// The background color to use for default buttons that have been pressed in the light theme.
/// @type Color
$md-btn-light-theme-pressed-color: rgba($md-btn-light-theme-base-color, .4) !default;

/// The base color to use for default buttons in the dark theme.
/// @type Color
$md-btn-dark-theme-base-color: #ccc !default;

/// The hover color to use for default buttons in the dark theme.
/// @type Color
$md-btn-dark-theme-hover-color: rgba($md-btn-dark-theme-base-color, .12) !default;

/// The background color to use for default buttons in the dark theme that have been disabled.
/// @type Color
$md-btn-dark-theme-disabled-color: rgba($md-btn-dark-theme-base-color, .2) !default;

/// The background color to use for default buttons that have been pressed in the dark theme.
/// @type Color
$md-btn-dark-theme-pressed-color: rgba($md-btn-dark-theme-base-color, .25) !default;

/// An optional height to apply to a text button for all screen sizes. This will take precidence over
/// the mobile/desktop variables.
///
/// A side effect of using this variable is that the buttons will *not* be updated on mobile devices
/// to have additional styles to make them accessible for touch users.
///
/// @see md-btn-mobile-height
/// @see md-btn-desktop-height
/// @type Number
$md-btn-text-height: null !default;

/// An optional font size to apply to a text button for all screen sies. This will take precidence
/// over the mobile/desktop variables.
///
/// @see md-btn-mobile-font-size
/// @see md-btn-desktop-font-size
/// @type Number
$md-btn-text-font-size: null !default;

/// An optional margin to get applied to floating buttons that are fixed on a page for all screen sizes.
/// This will take precidence over the mobile/desktop variables.
///
/// @see md-btn-mobile-floating-margin
/// @see md-btn-desktop-floating-margin
/// @type Number
$md-btn-floating-margin: null !default;



/// Includes the styles for material design buttons. Each button type can optionally
/// be excluded. However, if the `floating` styles are included, the `icon` styles
/// will also be included.
///
/// @example scss - Example Usage SCSS
///   @include react-md-buttons
///
/// @param {Color} primary-color [$md-primary-color] - The primary color to theme the
///     buttons with.
/// @param {Color} secondary-color [$md-secondary-color] - The secondary color to theme
///     the buttons with.
/// @param {Boolean} light-theme [$md-light-theme] - Boolean if the buttons should be styled
///     for the light theme.
/// @param {Boolean} include-media [$md-media-included] - Boolean if the media queries should
///     also be included in this mixin.
/// @param {Boolean} include-flat [$md-btn-include-flat] - Boolean if the flat styles for
///     buttons should be included.
/// @param {Boolean} include-raised [$md-btn-include-raised] - Boolean if the raised styles for
///     buttons should be included.
/// @param {Boolean} include-icon [$md-btn-include-icon] - Boolean if the icon styles for
///     buttons should be included.
/// @param {Boolean} include-floating [$md-btn-include-floating] - Boolean if the floating styles for
///     buttons should be included.
/// @param {Boolean} include-dense-icons [$md-font-icon-include-dense] - Boolean if the dense specs for icons
///     should be included for buttons.
@mixin react-md-buttons(
  $primary-color: $md-primary-color,
  $secondary-color: $md-secondary-color,
  $light-theme: $md-light-theme,
  $include-media: $md-media-included,
  $include-flat: $md-btn-include-flat,
  $include-raised: $md-btn-include-raised,
  $include-icon: $md-btn-include-icon,
  $include-floating: $md-btn-include-floating,
  $include-dense-icons: $md-font-icon-include-dense
) {
  // scss-lint:disable QualifyingElement
  a.md-btn {
    text-decoration: none;
  }

  .md-btn {
    background: transparent;
    border: 0;
    position: relative;
    transition-duration: $md-transition-time;
    transition-property: background, color;

    // Prevents click event from firing when clicking a child
    &[disabled] * {
      pointer-events: none;
    }

    &:focus {
      outline: none;
    }

    .md-icon {
      color: inherit;
    }

    .md-icon-separator {
      height: 100%;
    }

    .md-icon-text {
      @extend %md-font-medium;
    }
  }

  .md-btn--hover {
    background: if($light-theme, $md-btn-light-theme-hover-color, $md-btn-dark-theme-hover-color);
  }

  .md-btn--color-primary-active {
    background: rgba($primary-color, .12);
  }

  .md-btn--color-secondary-active {
    background: rgba($secondary-color, .12);
  }

  @if $include-flat or $include-raised {
    .md-btn--text {
      border-radius: $md-btn-text-border-radius;
      font-size: $md-btn-text-font-size;
      font-weight: $md-font-medium;
      height: $md-btn-text-height;
      min-width: $md-btn-min-width;
      padding: $md-btn-tb-padding $md-btn-lr-padding;
      text-transform: uppercase;
    }
  }

  @if $include-raised or $include-floating {
    .md-btn--raised {
      @include md-box-shadow(1);

      transition: background $md-transition-time, box-shadow $md-transition-time * 2, color $md-transition-time;
    }

    .md-btn--raised-disabled {
      background: get-color('divider', $light-theme);
    }

    .md-btn--raised-pressed {
      @include md-box-shadow(2);
    }
  }

  @if $include-icon or $include-floating {
    .md-btn--icon {
      border-radius: $md-btn-icon-border-radius;
      color: get-color('icon', $light-theme);
      height: $md-btn-icon-size;
      padding: $md-btn-icon-padding;
      width: $md-btn-icon-size;
    }
  }

  @if $include-floating {
    .md-btn--floating {
      @include md-box-shadow(2);

      height: $md-btn-floating-size;
      padding: ($md-btn-floating-size - $md-font-icon-size) / 2;
      transition-property: background, box-shadow, color;
      width: $md-btn-floating-size;
    }

    .md-btn--floating-pressed {
      @include md-box-shadow(4);
    }

    .md-btn--floating-mini {
      height: $md-btn-floating-mini-size;
      padding: ($md-btn-floating-mini-size - $md-font-icon-size) / 2;
      width: $md-btn-floating-mini-size;
    }

    .md-btn--fixed {
      position: fixed;
      z-index: $md-btn-fixed-z-index;
    }

    @if $md-btn-floating-margin != null {
      @include react-md-button-fixed-positions($md-btn-floating-margin);
    }
  }

  @if $include-media {
    @include react-md-buttons-media($include-flat, $include-raised, $include-icon, $include-floating, $include-dense-icons);
  }
}

/// Themes the buttons ONLY when the `$primary-color` does not equal the `$md-primary-color`,
/// the `$secondary-color` does not equal the `$md-secondary-color`, or the `$md-light-theme`
/// does not equal the `$md-light-theme`.
///
/// @example scss - Example Usage SCSS
///   @include react-md-theme-buttons($md-orange-500, $md-purple-a-200, !$md-light-theme);
///
/// @param {Color} primary-color [$md-primary-color] - The primary color to theme the
///     buttons with.
/// @param {Color} secondary-color [$md-secondary-color] - The secondary color to theme
///     the buttons with.
/// @param {Boolean} light-theme [$md-light-theme] - Boolean if the buttons should be styled
///     for the light theme.
/// @param {Boolean} include-flat [$md-btn-include-flat] - Boolean if the flat styles for
///     buttons should be included.
/// @param {Boolean} include-raised [$md-btn-include-raised] - Boolean if the raised styles for
///     buttons should be included.
/// @param {Boolean} include-icon [$md-btn-include-icon] - Boolean if the icon styles for
///     buttons should be included.
/// @param {Boolean} include-floating [$md-btn-include-floating] - Boolean if the floating styles for
///     buttons should be included.
/// @group buttons, themes
@mixin react-md-theme-buttons(
  $primary-color: $md-primary-color,
  $secondary-color: $md-secondary-color,
  $light-theme: $md-light-theme,
  $include-flat: $md-btn-include-flat,
  $include-raised: $md-btn-include-raised,
  $include-icon: $md-btn-include-icon,
  $include-floating: $md-btn-include-floating
) {
  @if $light-theme != $md-light-theme {
    @if $include-flat or $include-raised {
      .md-btn--raised-disabled {
        background: get-color('divider', $light-theme);
      }
    }

    @if $include-icon or $include-floating {
      .md-btn--icon {
        color: get-color('icon', $light-theme);
      }
    }
  }

  @if $primary-color != $md-primary-color {
    .md-btn--color-primary-active {
      background: rgba($primary-color, .12);
    }
  }

  @if $secondary-color != $md-secondary-color {
    .md-btn--color-secondary-active {
      background: rgba($secondary-color, .12);
    }
  }
}

/// Creates the styes for buttons on mobile devices. This realy just sets the
/// font size and adds some styles to make the button be accessible for touch.
///
/// @example scss - Example Usage SCSS
///   @media #{$md-mobile-media} {
///     @include react-md-buttons-mobile;
///   }
///
/// @param {Boolean} include-flat [$md-btn-include-flat] - Boolean if the flat styles for
///     buttons should be included.
/// @param {Boolean} include-raised [$md-btn-include-raised] - Boolean if the raised styles for
///     buttons should be included.
/// @param {Boolean} include-floating [$md-btn-include-floating] - Boolean if the floating styles for
///     buttons should be included.
/// @group buttons, media-queries
@mixin react-md-buttons-mobile($include-flat: $md-btn-include-flat, $include-raised: $md-btn-include-raised, $include-floating: $md-btn-include-floating) {
  @if $include-flat or $include-raised {
    @if $md-btn-text-height == null {
      $accessible-padding: ($md-btn-accessible-height - $md-btn-mobile-height) / 2;

      .md-btn--text {
        height: $md-btn-mobile-height;
        margin-bottom: $accessible-padding;
        margin-top: $accessible-padding;

        @if $md-btn-text-height == null {
          font-size: $md-btn-mobile-font-size;
        }

        // The accessible height is supposed to be 48px while the button height is supposed
        // to be 36px.. So hack for touch by adding some margin for the difference and adding
        // ::before/::after absolutely positioned so they can be touched as well? Iunno
        &::before,
        &::after {
          content: '';
          height: $accessible-padding;
          left: 0;
          position: absolute;
          right: 0;
        }

        &::before {
          top: -$accessible-padding;
        }

        &::after {
          bottom: -$accessible-padding;
        }
      }
    } @else if $md-btn-text-font-size == null {
      .md-btn--text {
        font-size: $md-btn-mobile-font-size;
      }
    }
  }

  @if $include-floating and $md-btn-floating-margin == null {
    @include react-md-button-fixed-positions($md-btn-mobile-floating-margin);
  }
}

/// Creates the styes for buttons on desktop screens.
///
/// @example scss - Example Usage SCSS
///   @media #{$md-desktop-media} {
///     @include react-md-buttons-desktop;
///   }
///
/// @param {Boolean} include-flat [$md-btn-include-flat] - Boolean if the flat styles for
///     buttons should be included.
/// @param {Boolean} include-raised [$md-btn-include-raised] - Boolean if the raised styles for
///     buttons should be included.
/// @param {Boolean} include-icon [$md-btn-include-icon] - Boolean if the icon styles for
///     buttons should be included.
/// @param {Boolean} include-floating [$md-btn-include-floating] - Boolean if the floating styles for
///     buttons should be included.
/// @param {Boolean} include-dense-icons [$md-font-icon-include-dense] - Boolean if the dense specs for icons
///     should be included for buttons.
/// @group buttons, media-queries
@mixin react-md-buttons-desktop(
  $include-flat: $md-btn-include-flat,
  $include-raised: $md-btn-include-raised,
  $include-icon: $md-btn-include-icon,
  $include-floating: $md-btn-include-floating,
  $include-dense-icons: $md-font-icon-include-dense
) {
  @if $include-flat or $include-raised {
<<<<<<< HEAD
    @if $md-btn-text-height == null {
      .md-btn--text {
        height: $md-btn-desktop-height;
        margin-bottom: initial;
        margin-top: initial;

        @if $md-btn-text-height == null {
          font-size: $md-btn-desktop-font-size;
        }

        &::before,
        &::after {
          display: none;
          visibility: hidden;
        }

        &::before {
          top: 0;
        }

        &::after {
          bottom: 0;
        }
=======
    .md-btn--text {
      font-size: $md-btn-desktop-font-size;
      height: $md-btn-desktop-height;
      margin-bottom: 0;
      margin-top: 0;

      &::before,
      &::after {
        display: none;
        visibility: hidden;
      }

      &::before {
        top: 0;
>>>>>>> 4f3b4b42
      }
    } @else if $md-btn-text-font-size == null {
      .md-btn--text {
        font-size: $md-btn-desktop-font-size;
      }
    }
  }

  @if $include-floating and $md-btn-floating-margin == null {
    @include react-md-button-fixed-positions($md-btn-desktop-floating-margin);
  }

  @if ($include-icon or $include-floating) and $include-dense-icons {
    $icon-size-diff: $md-btn-icon-size != $md-btn-icon-dense-size;
    $icon-pad-diff: $md-btn-icon-padding != $md-btn-icon-dense-padding;
    @if ($icon-size-diff or $icon-pad-diff) {
      .md-btn--icon {
        @if $icon-size-diff {
          height: $md-btn-icon-dense-size;
          width: $md-btn-icon-dense-size;
        }

        @if $icon-pad-diff {
          padding: $md-btn-icon-dense-padding;
        }
      }
    }

    @if $md-btn-floating-size != $md-btn-floating-dense-size {
      .md-btn--floating {
        height: $md-btn-floating-dense-size;
        padding: ($md-btn-floating-dense-size - $md-font-icon-dense-size) / 2;
        width: $md-btn-floating-dense-size;

        &-mini {
          height: $md-btn-floating-mini-size;
          padding: ($md-btn-floating-mini-size - $md-font-icon-dense-size) / 2;
          width: $md-btn-floating-mini-size;
        }
      }
    }
  }
}

/// Creates the media queries and styles for buttons for mobile and desktop.
///
/// @example scss - Example Usage SCSS
///   @include react-md-buttons-media;
///
/// @param {Boolean} include-flat [$md-btn-include-flat] - Boolean if the flat styles for
///     buttons should be included.
/// @param {Boolean} include-raised [$md-btn-include-raised] - Boolean if the raised styles for
///     buttons should be included.
/// @param {Boolean} include-icon [$md-btn-include-icon] - Boolean if the icon styles for
///     buttons should be included.
/// @param {Boolean} include-floating [$md-btn-include-floating] - Boolean if the floating styles for
///     buttons should be included.
/// @param {Boolean} include-dense-icons [$md-font-icon-include-dense] - Boolean if the dense specs for icons
///     should be included for buttons.
/// @group buttons, media-queries
@mixin react-md-buttons-media(
  $include-flat: $md-btn-include-flat,
  $include-raised: $md-btn-include-raised,
  $include-icon: $md-btn-include-icon,
  $include-floating: $md-btn-include-floating,
  $include-dense-icons: $md-font-icon-include-dense
) {
  @media #{$md-mobile-media} {
    @include react-md-buttons-mobile($include-flat, $include-raised, $include-floating);
  }

  @media #{$md-desktop-media} {
    @include react-md-buttons-desktop($include-flat, $include-raised, $include-icon, $include-floating, $include-dense-icons);
  }
}

/// A simple mixin for applying a screen edge margin positioning to a fixed button. If the position name
/// contains the first letter of the positioning style, the margin will get applied to that style.
///
/// So if the position name is 'tl', the margin will get applied to the `top` and the `left.
///
/// @param {Number} margin - the button's margin from the screen edge.
/// @param {List} positions [$md-btn-floating-fixed-positions] - The positions to create the styles for.
@mixin react-md-button-fixed-positions($margin, $positions: $md-btn-floating-fixed-positions) {
  @each $position in $positions {
    .md-btn--fixed-#{$position} {
      bottom: if(str-index($position, b), $margin, null);
      left: if(str-index($position, l), $margin, null);
      right: if(str-index($position, r), $margin, null);
      top: if(str-index($position, t), $margin, null);
    }
  }
}<|MERGE_RESOLUTION|>--- conflicted
+++ resolved
@@ -487,12 +487,11 @@
   $include-dense-icons: $md-font-icon-include-dense
 ) {
   @if $include-flat or $include-raised {
-<<<<<<< HEAD
     @if $md-btn-text-height == null {
       .md-btn--text {
         height: $md-btn-desktop-height;
-        margin-bottom: initial;
-        margin-top: initial;
+        margin-bottom: 0;
+        margin-top: 0;
 
         @if $md-btn-text-height == null {
           font-size: $md-btn-desktop-font-size;
@@ -511,22 +510,6 @@
         &::after {
           bottom: 0;
         }
-=======
-    .md-btn--text {
-      font-size: $md-btn-desktop-font-size;
-      height: $md-btn-desktop-height;
-      margin-bottom: 0;
-      margin-top: 0;
-
-      &::before,
-      &::after {
-        display: none;
-        visibility: hidden;
-      }
-
-      &::before {
-        top: 0;
->>>>>>> 4f3b4b42
       }
     } @else if $md-btn-text-font-size == null {
       .md-btn--text {
