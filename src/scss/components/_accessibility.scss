--- conflicted
+++ resolved
@@ -2,11 +2,15 @@
 /// @group accessibility
 ////
 
-<<<<<<< HEAD
 /// The left position of the content jump link when it has gained keyboard focus. This is
 /// for the link that appears in the navigation drawer that skips to the main content.
 /// @type Number
 $md-content-jump-left-active: 0 !default;
+
+/// Boolean if iOS should allow scroll momentum in places where manual scrolling
+/// is enabled.
+/// @type Boolean
+$md-enable-ios-scroll-momentum: true !default;
 
 /// The left position of the content jump link when it does not have keyboard focus. This is
 /// for the link that appears in the navigation drawer that skips to the main content.
@@ -22,12 +26,6 @@
 /// for the link that appears in the navigation drawer that skips to the main content.
 /// @type Number
 $md-content-jump-top-inactive: $md-content-jump-left-inactive !default;
-=======
-/// Boolean if iOS should allow scroll momentum in places where manual scrolling
-/// is enabled.
-/// @type Boolean
-$md-enable-ios-scroll-momentum: true !default;
->>>>>>> 05f5b396
 
 /// Creates the _accessible_ styles and class names.
 ///
