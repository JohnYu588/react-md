////
/// @group data-tables
////

@import '../grids';
@import 'dialogs';
@import 'select-fields';

/// Boolean if the plain table styles should be included.
/// @type Boolean
$md-data-table-include-plain: true !default;

/// Boolean if the checkbox styles should be included.
/// @type Boolean
$md-data-table-include-checkboxes: true !default;

/// Boolean if the edit dialog styles should be included.
/// @type Boolean
$md-data-table-include-edit-dialog: true !default;

/// Boolean if the styes for select fields in data tables should be included.
/// @type Boolean
$md-data-table-include-select-fields: true !default;

/// Boolean if the styles for fixed table headers/footers should be included.
/// @type Boolean
$md-data-table-include-fixed-headers-footers: true !default;

/// Boolean if the `react-md-make-fixed-table` mixin should include headers by default in the
/// created styles.
///
/// @see react-md-make-fixed-table
$md-data-table-fixed-include-headers: true !default;

/// Boolean if the `react-md-make-fixed-table` mixin should include footers by default in the
/// created styles.
///
/// @see react-md-make-fixed-table
$md-data-table-fixed-include-footers: true !default;

/// Boolean if the `react-md-make-fixed-table` mixin should make the table fixed relative to the
/// view height instead of just using height.
/// @type Boolean
$md-data-table-fixed-use-view-height: false !default;

/// Boolean if the table pagination styles should be included.
/// @type Boolean
$md-data-table-include-pagination: true !default;

/// Boolean if the the table card header styles should be included.
/// @type Boolean
$md-data-table-include-table-card-headers: true !default;

/// The min width for an edit dialog's column.
/// @type Number
$md-edit-dialog-min-width: 300px !default;

/// The amount of padding to apply to the `AccessibleFakeButton` that gets used in the
/// edit dialog column to trigger the dialog to appear.
/// @type Number
$md-edit-dialog-label-padding: 16px 0 !default;

/// For some reason, the edit dialogs on mobile devices don't position themselves like tablets
/// and desktop screens so this value is required for positioning the dialog from the right edge
/// of the screen.
/// @type Number
$md-data-table-edit-dialog-mobile-right: $md-grid-phone-margin !default;

/// The default left/right padding for a `TableColumn`.
/// @type Number
$md-data-table-padding: 24px !default;

/// The minimum distance between a cell's content and the next cell.
/// @type Number
$md-data-table-min-padding: 56px !default;

/// The font size for content inside of the `TableBody` component.
/// @type Number
$md-data-table-content-font-size: 13px !default;

/// The font size for the content inside of the `TableHeader` component.
/// @type Number
$md-data-table-header-font-size: 12px !default;

/// The height for the `TableHeader`'s row.
/// @type Number
$md-data-table-header-height: 56px !default;

/// The font size for a font-icon in the `md-table-column--header`.
/// @type Number
$md-data-table-header-icon-font-size: 16px !default;

/// The height for a column in a data table.
/// @type Number
$md-data-table-column-height: 48px !default;

/// The border size to use for each row.
/// @type Number
$md-data-table-border-size: 1px !default;

/// The hover color for a row when using the light theme.
/// @type Color
$md-data-table-hover-color: $md-grey-200 !default;

/// The selected color for a row when using the light theme.
/// @type Color
$md-data-table-selected-color: $md-grey-100 !default;

/// The hover color for a row when using the dark theme. This is configurable since
/// the dark theme data table specs are not defined in the material design documentation
/// at this point.
/// @type Color
$md-data-table-dark-theme-hover-color: $md-grey-800 !default;

/// The selected color for a row when using the dark theme. This is configurable since
/// the dark theme data table specs are not defined in the material design documentation
/// at this point.
/// @type Color
$md-data-table-dark-theme-selected-color: $md-grey-700 !default;

/// The z-index to use for the contextual table card header.
/// @type Number
$md-data-table-card-header-z-index: 1 !default;

/// The font size to use for the contextual table card header.
/// @type Number
$md-data-table-card-header-font-size: 16px !default;

/// The height for the table card header.
/// @type Number
$md-data-table-card-header-height: 80px !default;

/// The min-width to apply to the fixed tables wrapper.
/// @type Number
$md-data-table-fixed-wrapper-min-width: 100% !default;

/// A fallback color to use for the contextual table card header. This is only required
/// when the `$md-primary-color` is not a valid material design color.
/// @type Color
/// @see get-swatch
/// @group data-tables, themes
$md-data-table-contextual-fallback-color: null !default;

/// A selector for creating a plain styled column. This is used to update all
/// the `md-table-column--data` in a `.md-data-table--plain` and to create a
/// `md-table-column--plain` class. The `white-space` will still need to manually
/// be changed from `nowrap` to `initial` if you want line wrapping.
%md-table-column--plain {
  height: auto;
  min-height: $md-data-table-column-height;
  padding-bottom: $md-default-padding;
  padding-top: $md-default-padding;
  vertical-align: top;
}

/// Includes the styles for the data tables.
///
/// @example scss - Example Usage SCSS
///   @include react-md-data-tables;
///
/// @param {Color} secondary-color [$md-secondary-color] - The secondary color to use to theme
///     the table card headers with.
/// @param {Boolean} light-theme [$md-light-theme] - Boolean if the tables should be styled
///     for the light theme.
/// @param {Boolean} include-media [$md-media-included] - Boolean if the media queries should also be included.
/// @param {Boolean} include-plain [$md-data-table-include-plain] - Boolean if the plain data
///     table styles should be included.
/// @param {Boolean} include-checkboes [$md-data-table-include-checkboxes] - Boolean if the checkbox
///     styles should be included.
/// @param {Boolean} include-edit-dialog [$md-data-table-include-edit-dialog] - Boolean if the edit
///     dialog styles should be included.
/// @param {Boolean} include-pagination [$md-data-table-include-pagination] - Boolean if the pagination
///     styles should be included.
/// @param {Boolean} include-table-card-headers [$md-data-table-include-table-card-headers] - Boolean if
///     the table card header styles should be included.
@mixin react-md-data-tables(
  $secondary-color: $md-secondary-color,
  $light-theme: $md-light-theme,
  $include-media: $md-media-included,
  $include-plain: $md-data-table-include-plain,
  $include-checkboxes: $md-data-table-include-checkboxes,
  $include-edit-dialog: $md-data-table-include-edit-dialog,
  $include-select-fields: $md-data-table-include-select-fields,
  $include-pagination: $md-data-table-include-pagination,
  $include-table-card-headers: $md-data-table-include-table-card-headers,
  $include-fixed-headers-footers: $md-data-table-include-fixed-headers-footers
) {
  @include react-md-data-table($include-plain);
  @include react-md-data-table-rows($light-theme);
  @include react-md-data-table-column;

  @if $include-checkboxes {
    @include react-md-data-table-checkboxes;
  }

  @if $include-edit-dialog {
    @include react-md-data-table-edit-dialogs;
  }

  @if $include-select-fields {
    @include react-md-data-table-select-fields;
  }

  @if $include-pagination {
    @include react-md-data-table-paginations;
  }

  @if $include-table-card-headers {
    @include react-md-data-table-card-headers;
  }

  @if $include-fixed-headers-footers {
    @include react-md-data-table-fixed-headers-footers;
  }
}

/// Updates the styles for data tables only if the `$light-theme` does not equal the
/// `$md-light-theme`. The only styles realy updated are the border colors and the
/// hover/selected row background colors.
///
/// @param {Color} secondary-color [$md-secondary-color] - The secondary color to theme with.
/// @param {Boolean} light-theme [$md-light-theme] - Boolean if updating the styles for
///     the light theme.
/// @param {Boolean} include-table-card-headers [$md-data-table-include-table-card-headers] - Boolean if
///     the contextual table card header styles should be included.
/// @param {Color} context-ual-fallback-color [$md-data-table-contextual-fallback-color] - A fallback color
///     to use for the contextual headers.
/// @group data-tables, themes
@mixin react-md-theme-data-tables(
  $secondary-color: $md-secondary-color,
  $light-theme: $md-light-theme,
  $include-table-card-headers: $md-data-table-include-table-card-headers,
  $contextual-fallback-color: $md-data-table-contextual-fallback-color
) {
  @if $light-theme != $md-light-theme {
    thead .md-table-row,
    tbody .md-table-row:not(:last-child) {
      border-bottom-color: get-color('divider', $light-theme);
    }

    .md-table-row {

      &--active {
        background: if($light-theme, $md-data-table-selected-color, $md-data-table-dark-theme-selected-color);
      }

      &--hover {
        background: if($light-theme, $md-data-table-hover-color, $md-data-table-dark-theme-hover-color);
      }
    }
  }

  @if $include-table-card-headers {
    $bg-color: get-swatch($secondary-color, 50, false, $contextual-fallback-color, md-data-table-contextual-fallback-color);
    @if get-swatch($md-secondary-color, 50, false, $contextual-fallback-color, md-data-table-contextual-fallback-color) != $bg-color {
      .md-card-title--contextual {
        background: $bg-color;
      }
    }

    @if $secondary-color != $md-secondary-color {
      .md-card-title--title-contextual {
        color: $secondary-color;
      }
    }
  }
}

/// Creates the styles for the data table. It will also create the styles for
/// plain data tables if the param is true.
///
/// @param {Boolean} include-plain [$md-data-table-include-plain] - Boolean if the plain data
///     table styles should be included.
@mixin react-md-data-table($include-plain: $md-data-table-include-plain) {
  .md-data-table {
    border-collapse: collapse;
    max-width: 100%;

    &--responsive {
      overflow-x: auto;

      .md-data-table {
        width: 100%;
      }
    }

    @if $include-plain {
      .md-table-column--plain {
        @extend %md-table-column--plain;
<<<<<<< HEAD
=======

        white-space: normal;
>>>>>>> 4f3b4b42
      }
    }

    td {
      padding-bottom: 0;
      padding-top: 0;
    }
  }
}

/// Creates the styles for a row in the data table.
///
/// @param {Boolean} light-theme [$md-light-theme] - Boolean if styling for the light
///     theme.
@mixin react-md-data-table-rows($light-theme: $md-light-theme) {
  thead .md-table-row,
  tbody .md-table-row:not(:last-child) {
    border-bottom: $md-data-table-border-size solid get-color('divider', $light-theme);
  }

  tbody .md-table-row {
    transition-duration: $md-transition-time;
    transition-property: background;

    &--active {
      background: if($light-theme, $md-data-table-selected-color, $md-data-table-dark-theme-selected-color);
    }

    &--hover {
      background: if($light-theme, $md-data-table-hover-color, $md-data-table-dark-theme-hover-color);
    }
  }
}

/// Creates the styles for a column in a data table.
@mixin react-md-data-table-column {
  .md-table-column {
    line-height: normal;
    padding-right: $md-data-table-padding;
    white-space: nowrap;

    &:first-child {
      padding-left: $md-data-table-padding;
    }

    &--relative {
      position: relative;
    }

    &--adjusted {
      padding-right: $md-data-table-min-padding;
    }

    &--header {
      font-size: $md-data-table-header-font-size;
      font-weight: $md-font-medium;
      height: $md-data-table-header-height;

      .md-icon {
        font-size: $md-data-table-header-icon-font-size;
      }
    }

    &--data {
      font-size: $md-data-table-content-font-size;
      height: $md-data-table-column-height;
    }

    &--grow {
      width: 100%;
    }

    &--select-header {
      padding-left: $md-default-padding;
    }

    .md-icon-separator {
      line-height: inherit;
    }
  }
}

/// Creates the styles for a table checkbox column in a data table.
@mixin react-md-data-table-checkboxes {
  $margin: $md-data-table-padding - $md-btn-icon-padding;

  .md-table-checkbox .md-selection-control-container {
    margin-left: $margin;
    margin-right: $margin;
  }
}

/// Creates the styles for edit dialogs in a data table.
@mixin react-md-data-table-edit-dialogs {
  .md-edit-dialog-column {
    min-width: $md-edit-dialog-min-width;
  }

  .md-edit-dialog {
    &__label {
      padding: $md-edit-dialog-label-padding;
    }

    &__content {
      // For the multiline text fields
      display: flex;
      padding: $md-dialog-padding;
      padding-bottom: 0;

      &:not(:first-child) {
        padding-top: 0;
      }
    }

    &__header {
      font-weight: $md-font-medium;

      &.md-text-field {
        font-size: $md-data-table-header-font-size;
      }
    }

    &__blocked-field {
      height: $md-data-table-column-height - $md-data-table-border-size;

      &.md-edit-dialog__blocked-field {
        padding-bottom: 0;
        padding-top: 0;
      }

      .md-text-field-icon-container {
        align-items: center;
      }
    }
  }
}

/// Creates the styles for select fields in data tables.
@mixin react-md-data-table-select-fields {
  .md-table-column--select-field {
    padding-left: $md-select-field-left-padding;
  }

  .md-select-field-column {
    .md-select-field--btn {
      height: $md-data-table-column-height - $md-data-table-border-size;
    }
  }
}

/// Creates the styles for table pagination.
@mixin react-md-data-table-paginations {
  .md-table-footer--pagination {
    .md-table-column {
      padding-left: 0;
    }
  }

  .md-table-pagination {
    height: $md-data-table-header-height;

    &--controls {
      align-items: center;
      display: inline-flex;
      justify-content: flex-start;
      position: absolute;
      white-space: nowrap;
    }
  }
}

/// Creates the styles for fixed headers and footers in a data table.
@mixin react-md-data-table-fixed-headers-footers {
  .md-data-table {
    &--fixed {
      overflow-y: hidden;
    }

    &__fixed-wrapper {
      display: table;
      min-width: $md-data-table-fixed-wrapper-min-width;
      position: relative;

      &--header {
        padding-top: $md-data-table-header-height;
      }

      &--footer {
        padding-bottom: $md-data-table-column-height;
      }
    }

    &__scroll-wrapper {
      overflow-x: hidden;
      overflow-y: auto;
    }
  }

  .md-table-column--fixed {
    height: 0;
    padding-bottom: 0;
    padding-top: 0;
    visibility: hidden;
    white-space: nowrap;

    > * {
      display: none;
    }

    .md-table-column__fixed {
      display: block;
    }
  }

  .md-table-column__fixed {
    position: absolute;
    visibility: visible;

    &--header {
      top: 0;
    }

    &--footer {
      bottom: 0;
    }

    &--flex {
      align-items: center;
      display: flex;

      &-right {
        justify-content: flex-end;
      }
    }

    .md-table-checkbox {
      &--header {
        height: $md-data-table-header-height;
      }

      &--footer {
        height: $md-data-table-column-height;
      }
    }
  }
}

/// This is a utility function for making a fixed table via css instead of inline styles. This one is a bit more
/// reliable since you can provide the cell heights correctly.
///
/// @example scss - Example Usage
/// .fixed-table--200-300 {
///   @include react-md-make-fixed-table(300px);
///
///   width: 200px;
/// }
///
/// .fixed-table__footless--200-300 {
///   @include react-md-make-fixed-table(300px, $md-data-table-header-height, null);
/// }
///
/// .fixed-table--viewport {
///   @include react-md-make-fixed-table(true);
/// }
///
/// @example scss - Example Usage CSS Output
/// .fixed-table--200-300 {
///   width: 200px;
/// }
///
/// .fixed-table--200-300 .md-data-table__scroll-wrapper {
///   max-height: 196px;
/// }
///
/// .fixed-table__footless--200-300 .md-data-table__scroll-wrapper {
///   max-height: 244px;
/// }
///
/// .fixed-table--viewport .md-data-table__scroll-wrapper {
///   max-height: calc(100vh - 104px);
/// }
///
///
/// @param {Number | Boolean} height - The height to use for the fixed table. If this value is a boolean, the height
///     will be calculated from the view height.
/// @param {Number} header-height [$md-data-table-header-height] - The height for the table's header. If this is `null`,
///     this table should *not* have a fixed header.
/// @param {Number} footer-height [$md-data-table-column-height] - The height for the table's footer. If this is `null`,
///     the table should *not* have a fixed footer.
/// @param {Number} toolbar-height [null] - An optinal height of the toolbar to exclude when making the max-height of the
///     table.
@mixin react-md-make-fixed-table($height, $header-height: $md-data-table-header-height, $footer-height: $md-data-table-column-height, $toolbar-height: null) {
  @if $height == true {
    .md-data-table__scroll-wrapper {
      $wrapper-height: 0;
      @if $md-data-table-fixed-include-headers and $header-height != null {
        $wrapper-height: $wrapper-height + $header-height;
      }

      @if $md-data-table-fixed-include-footers and $footer-height != null {
        $wrapper-height: $wrapper-height + $footer-height;
      }

      @if $toolbar-height != null {
        $wrapper-height: $wrapper-height + $toolbar-height;
      }

      max-height: calc(100vh - #{$wrapper-height});
    }
  } @else {
    $wrapper-height: $height;
    @if $md-data-table-fixed-include-headers and $header-height != null {
      $wrapper-height: $wrapper-height - $header-height;
    }

    @if $md-data-table-fixed-include-footers and $footer-height != null {
      $wrapper-height: $wrapper-height - $footer-height;
    }

    @if ($wrapper-height != $height) {
      .md-data-table__scroll-wrapper {
        max-height: $wrapper-height;
      }
    }
  }

}

/// Creates the styles for the `TableCardHeader` component only. The contextual
/// header will have a background color of the secondary color's 50 swatch.
///
/// @param {Color} secondary-color [$md-secondary-color] - The secondary color to theme
///     the contextual header's background color with.
@mixin react-md-data-table-card-headers($secondary-color: $md-secondary-color, $fallback-color: $md-data-table-contextual-fallback-color) {
  .md-table-card-header {
    position: relative;

    &--no-title {
      align-items: center;
      display: flex;
      height: $md-data-table-card-header-height;
      padding-right: 2px;
    }

    .md-card-title {
      padding-right: 2px;

      &:last-child {
        padding-bottom: $md-default-padding;
      }
    }

    .md-btn--dialog + .md-btn--dialog {
      margin-left: $md-dialog-btn-padding;
    }
  }

  .md-card-title--contextual {
    background: get-swatch($secondary-color, 50, false, $fallback-color, md-data-table-contextual-fallback-color);
    height: 100%;
    left: 0;
    position: absolute;
    top: 0;
    width: 100%;
    z-index: $md-data-table-card-header-z-index;
  }

  .md-card-title--title-contextual {
    color: $secondary-color;
    font-size: $md-data-table-card-header-font-size;
    font-weight: $md-font-medium;
    line-height: $md-data-table-card-header-height;
  }

  .md-drop-down-enter {
    transform: translate3d(0, -100%, 0);

    &.md-drop-down-enter-active {
      @extend %md-transition--decceleration;

      transform: translate3d(0, 0, 0);
      transition-duration: $md-transition-time;
      transition-property: transform;
    }
  }

  .md-drop-down-leave {
    transform: translate3d(0, 0, 0);

    &.md-drop-down-leave-active {
      @extend %md-transition--acceleration;

      transform: translate3d(0, -100%, 0);
      transition-duration: $md-transition-time;
      transition-property: transform;
    }
  }
}<|MERGE_RESOLUTION|>--- conflicted
+++ resolved
@@ -287,11 +287,6 @@
     @if $include-plain {
       .md-table-column--plain {
         @extend %md-table-column--plain;
-<<<<<<< HEAD
-=======
-
-        white-space: normal;
->>>>>>> 4f3b4b42
       }
     }
 
