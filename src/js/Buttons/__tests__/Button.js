/* eslint-env jest */
import React from 'react';
import { findDOMNode } from 'react-dom';
import {
  Simulate,
  renderIntoDocument,
  findRenderedComponentWithType,
  findRenderedDOMComponentWithTag,
  scryRenderedDOMComponentsWithTag,
<<<<<<< HEAD
  scryRenderedComponentsWithType,
=======
>>>>>>> ff5619d7
} from 'react-dom/test-utils';

import Button from '../Button';
import FontIcon from '../../FontIcons/FontIcon';

describe('Button', () => {
  it('merges className and style', () => {
    const props = {
      flat: true,
      label: 'Test',
      style: { background: 'black' },
      className: 'test',
    };

    const button = renderIntoDocument(<Button {...props} />);
    const btn = findDOMNode(button);
    expect(btn.style.background).toBe(props.style.background);
    expect(btn.className).toContain(props.className);
  });

  it('allows for the event listeners to be triggered correctly', () => {
    const onFocus = jest.fn();
    const onBlur = jest.fn();
    const onTouchStart = jest.fn();
    const onTouchMove = jest.fn();
    const onTouchEnd = jest.fn();
    const onTouchCancel = jest.fn();
    const onMouseDown = jest.fn();
    const onMouseUp = jest.fn();
    const onMouseOver = jest.fn();
    const onMouseLeave = jest.fn();
    const onKeyDown = jest.fn();
    const onKeyUp = jest.fn();
    const onClick = jest.fn();

    const props = {
      onFocus,
      onBlur,
      onTouchStart,
      onTouchMove,
      onTouchEnd,
      onTouchCancel,
      onMouseDown,
      onMouseUp,
      onMouseOver,
      onMouseLeave,
      onKeyDown,
      onKeyUp,
      onClick,
      flat: true,
      label: 'Hello',
    };
    const button = renderIntoDocument(<Button {...props} />);
    const btn = findDOMNode(button);

    Simulate.focus(btn);
    expect(onFocus).toBeCalled();

    Simulate.blur(btn);
    expect(onBlur).toBeCalled();

    Simulate.touchStart(btn);
    expect(onTouchStart).toBeCalled();

    Simulate.touchMove(btn);
    expect(onTouchMove).toBeCalled();

    Simulate.touchEnd(btn);
    expect(onTouchEnd).toBeCalled();

    Simulate.touchCancel(btn);
    expect(onTouchCancel).toBeCalled();

    Simulate.mouseDown(btn);
    expect(onMouseDown).toBeCalled();

    Simulate.mouseUp(btn);
    expect(onMouseUp).toBeCalled();

    Simulate.mouseOver(btn);
    expect(onMouseOver).toBeCalled();

    Simulate.mouseLeave(btn);
    expect(onMouseLeave).toBeCalled();

    Simulate.keyDown(btn);
    expect(onKeyDown).toBeCalled();

    Simulate.keyUp(btn);
    expect(onKeyUp).toBeCalled();

    Simulate.click(btn);
    expect(onClick).toBeCalled();
  });

  it('renders a button component if there is no href prop', () => {
    const props = { label: 'test', flat: true };
    const button = renderIntoDocument(<Button {...props} />);
    const btns = scryRenderedDOMComponentsWithTag(button, 'button');
    const links = scryRenderedDOMComponentsWithTag(button, 'a');
    expect(btns.length).toBe(1);
    expect(links.length).toBe(0);
  });

  it('renders a link component if there is a href prop', () => {
    const props = { label: 'test', flat: true, href: '#' };
    const button = renderIntoDocument(<Button {...props} />);
    const btns = scryRenderedDOMComponentsWithTag(button, 'button');
    const links = scryRenderedDOMComponentsWithTag(button, 'a');
    expect(btns.length).toBe(0);
    expect(links.length).toBe(1);
  });

  it('removes the button type if there is a href prop', () => {
    const props = { label: 'test', flat: true, href: '#' };
    const button = renderIntoDocument(<Button {...props} />);
    const link = findRenderedDOMComponentWithTag(button, 'a');
    expect(link.getAttribute('type')).toBe(null);
  });

  it('renders a FontIcon for the icon button', () => {
    const props = { children: 'menu', icon: true };
    const button = renderIntoDocument(<Button {...props} />);
    const icon = findRenderedComponentWithType(button, FontIcon);
    expect(icon.props.children).toBe(props.children);
  });

  it('renders markup specified in a label prop', () => {
    const className = 'label-class';
    const label = 'label text';
    const props = { label: <span className={className}>{label}</span>, flat: true };
    const button = renderIntoDocument(<Button {...props} />);
    const innerNode = findRenderedDOMComponentWithTag(button, 'span');
    expect(innerNode.getAttribute('class')).toBe(className);
    expect(innerNode.innerHTML).toBe(label);
  });

  it('does not wrap children in a FontIcon component when noIcon prop is set', () => {
    const props = { children: 'content', flat: true, noIcon: true };
    const button = renderIntoDocument(<Button {...props} />);
    const icons = scryRenderedComponentsWithType(button, FontIcon);
    expect(icons.length).toBe(0);
  });
});<|MERGE_RESOLUTION|>--- conflicted
+++ resolved
@@ -5,12 +5,9 @@
   Simulate,
   renderIntoDocument,
   findRenderedComponentWithType,
+  scryRenderedComponentsWithType,
   findRenderedDOMComponentWithTag,
   scryRenderedDOMComponentsWithTag,
-<<<<<<< HEAD
-  scryRenderedComponentsWithType,
-=======
->>>>>>> ff5619d7
 } from 'react-dom/test-utils';
 
 import Button from '../Button';
