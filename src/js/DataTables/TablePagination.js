--- conflicted
+++ resolved
@@ -1,9 +1,5 @@
 import React, { PureComponent } from 'react';
 import PropTypes from 'prop-types';
-<<<<<<< HEAD
-=======
-import { findDOMNode } from 'react-dom';
->>>>>>> ff5619d7
 import cn from 'classnames';
 import { findDOMNode } from 'react-dom';
 
