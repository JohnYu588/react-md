import React, { PureComponent } from 'react';
import PropTypes from 'prop-types';
import cn from 'classnames';
import { findDOMNode } from 'react-dom';

import getField from '../utils/getField';
import ResizeObserver from '../Helpers/ResizeObserver';
import SelectField from '../SelectFields/SelectField';
import Button from '../Buttons/Button';
import findTable from './findTable';
import TableFooter from './TableFooter';
import TableColumn from './TableColumn';

/**
 * The `TablePagination` component is used to generate the table footer that helps
 * pagination through a large dataset by limiting the number of rows per page.
 * The pagination will always be placed persistently at the bottom of the table
 * so that when a user scrolls to the right, they will always be able to use the
 * pagination.
 */
export default class TablePagination extends PureComponent {
  static propTypes = {
    /**
     * An optional style to apply to the `tfoot` tag.
     */
    style: PropTypes.object,

    /**
     * An optional className to apply to the `tfoot` tag.
     */
    className: PropTypes.string,

    /**
     * A function to call when a user clicks the increment or decrement pagination
     * icon button. This function will be given the new start index and the number
     * or rows per page as well as the current page.
     *
     * ```js
     * onPagination(newStart, rowsPerPage, currentPage);
     * ```
     */
    onPagination: PropTypes.func.isRequired,

    /**
     * The current value for the select field holding the number of rows per page.
     */
    rowsPerPage: PropTypes.number,

    /**
     * The current page for the pagination. This will make the comonent controlled, so the only way to get pagination
     * is making sure you are updating this prop after the `onPagination` callback is called.
     *
     * Pages start from 1 instead of 0.
     */
    page: PropTypes.number,

    /**
     * The default page to start from for the pagination. Pages start from 1 instead of 0.
     */
    defaultPage: PropTypes.number.isRequired,

    /**
     * The default number of rows per page to display. This will be the value for the
     * `SelectField`.
     */
    defaultRowsPerPage: PropTypes.number.isRequired,

    /**
     * The label to use for the rows per page `SelectField`.
     */
    rowsPerPageLabel: PropTypes.node.isRequired,

    /**
     * A list of numbers for the amount of rows per page to display at a time.
     * This will be rendered into the `SelectField`.
     */
    rowsPerPageItems: PropTypes.arrayOf(PropTypes.number).isRequired,

    /**
     * The total number of rows that can be displayed. This is the unfiltered/non-subset
     * number of rows. This is used to help calculate the increment/decrement values to
     * display and determine if the user can increment/decrement again.
     */
    rows: PropTypes.number.isRequired,

    /**
     * Any children used to display the increment icon button.
     */
    incrementIconChildren: PropTypes.node,

    /**
     * An icon className used to display the increment icon button.
     */
    incrementIconClassName: PropTypes.string,

    /**
     * Any children used to display the decrement icon button.
     */
    decrementIconChildren: PropTypes.node,

    /**
     * An icon className used to display the decrement icon button.
     */
    decrementIconClassName: PropTypes.string,
  };

  static contextTypes = {
    baseId: PropTypes.oneOfType([
      PropTypes.number,
      PropTypes.string,
    ]).isRequired,
    fixedFooter: PropTypes.bool,
  }

  static defaultProps = {
    defaultPage: 1,
    defaultRowsPerPage: 10,
    rowsPerPageLabel: 'Rows per page:',
    rowsPerPageItems: [10, 20, 30, 40, 50, 100],
    incrementIconChildren: 'keyboard_arrow_right',
    decrementIconChildren: 'keyboard_arrow_left',
  };

  constructor(props, context) {
    super(props, context);

    const controlledPage = typeof props.page !== 'undefined';
    const controlledRowsPerPage = typeof props.rowsPerPage !== 'undefined';
    const rowsPerPage = controlledRowsPerPage ? props.rowsPerPage : props.defaultRowsPerPage;
    const page = controlledPage ? props.page : props.defaultPage;
    this.state = {
      start: (page - 1) * rowsPerPage,
      controlsMarginLeft: 0,
    };

    if (!controlledPage) {
      this.state.page = page;
    }

    if (!controlledRowsPerPage) {
      this.state.rowsPerPage = props.defaultRowsPerPage;
    }
<<<<<<< HEAD
  }

  componentDidMount() {
    window.addEventListener('resize', this._position);
    this._position();
=======

    this._setControls = this._setControls.bind(this);
    this._position = this._position.bind(this);
    this._increment = this._increment.bind(this);
    this._decrement = this._decrement.bind(this);
    this._setRowsPerPage = this._setRowsPerPage.bind(this);

    this._table = null;
    this._ticking = false;
>>>>>>> f4b9f39b
  }

  componentWillReceiveProps(nextProps) {
    const { rowsPerPage, page } = this.props;
    if (page !== nextProps.page || rowsPerPage !== nextProps.rowsPerPage) {
      const rpp = getField(nextProps, this.state, 'rowsPerPage');
      const p = getField(nextProps, this.state, 'page');

      this.setState({ start: (p - 1) * rpp });
    }
  }

<<<<<<< HEAD
  componentDidUpdate(prevProps, prevState) {
    const { rows } = this.props;
    const { start, rowsPerPage } = this.state;
    if (rows !== prevProps.rows
      || start !== prevState.start
      || rowsPerPage !== prevState.rowsPerPage
    ) {
      this._position();
    }
  }

  componentWillUnmount() {
    window.removeEventListener('resize', this._position);
    if (this._table) {
      this._table.removeEventListener('scroll', this._throttledPosition);
    }
  }

  _setControls = (controls) => {
    this._controls = findDOMNode(controls);
    this._table = findTable(this._controls);

    if (this._table && this.context.fixedFooter) {
      this._table.addEventListener('scroll', this._throttledPosition);
    }
  };

  _position = () => {
    if (this._table) {
      const { fixedFooter } = this.context;
      const { offsetWidth, scrollLeft } = this._table;

      let controlsMarginLeft = offsetWidth - this._controls.offsetWidth;
      if (fixedFooter) {
        controlsMarginLeft += scrollLeft;
      }
      this.setState({
        controlsMarginLeft: Math.max(24, controlsMarginLeft),
=======
  _setControls(controls) {
    this._controls = controls;
    this._table = findTable(controls);
  }

  _position() {
    if (this._table) {
      this.setState({
        controlsMarginLeft: Math.max(0, this._table.offsetWidth - this._controls.offsetWidth),
>>>>>>> f4b9f39b
      });
    }
  };

  _throttledPosition = () => {
    if (!this._ticking) {
      requestAnimationFrame(() => {
        this._ticking = false;
        this._position();
      });
    }

    this._ticking = true;
  };

<<<<<<< HEAD
  _increment = () => {
=======
  _throttledPosition = () => {
    if (!this._ticking) {
      requestAnimationFrame(() => {
        this._ticking = false;
        this._position();
      });
    }

    this._ticking = true;
  };

  _increment() {
>>>>>>> f4b9f39b
    const { rows, onPagination } = this.props;
    const { start } = this.state;
    const rowsPerPage = getField(this.props, this.state, 'rowsPerPage');
    const page = getField(this.props, this.state, 'page');

    // Only correct multiple of rows per page
    const max = rows - (rows % rowsPerPage);

    const newStart = Math.min(start + rowsPerPage, max);
    const nextPage = page + 1;

    onPagination(newStart, rowsPerPage, nextPage);
    if (typeof this.props.page === 'undefined') {
      this.setState({ start: newStart, page: nextPage });
    }
  };

  _decrement = () => {
    const { start } = this.state;
    const page = getField(this.props, this.state, 'page');
    const rowsPerPage = getField(this.props, this.state, 'rowsPerPage');
    const newStart = Math.max(0, start - rowsPerPage);
    const nextPage = page - 1;

    this.props.onPagination(newStart, rowsPerPage, nextPage);
    if (typeof this.props.page === 'undefined') {
      this.setState({ start: newStart, page: nextPage });
    }
  };

  _setRowsPerPage = (rowsPerPage) => {
    const page = 1;
    const newStart = 0;
    this.props.onPagination(newStart, rowsPerPage, page);
    let nextState;
    if (typeof this.props.rowsPerPage === 'undefined') {
      nextState = { rowsPerPage };
    }

    if (typeof this.props.page === 'undefined') {
      nextState = nextState || {};
      nextState.start = newStart;
    }

    if (nextState) {
      this.setState(nextState);
    }
  };

  render() {
    const { controlsMarginLeft, start } = this.state;
    const {
      className,
      rows,
      rowsPerPageLabel,
      rowsPerPageItems,
      incrementIconChildren,
      incrementIconClassName,
      decrementIconChildren,
      decrementIconClassName,
      /* eslint-disable no-unused-vars */
      onPagination,
      rowsPerPage: propRowsPerPage,
      page: propPage,
      defaultPage,
      defaultRowsPerPage,
      /* eslint-enable no-unused-vars */
      ...props
    } = this.props;

    const rowsPerPage = getField(this.props, this.state, 'rowsPerPage');

    const pagination = `${start + 1}-${Math.min(rows, start + rowsPerPage)} of ${rows}`;
    return (
<<<<<<< HEAD
      <TableFooter {...props} className={cn('md-table-footer--pagination', className)}>
=======
      <tfoot {...props} className={cn('md-table-footer', className)}>
        <ResizeObserver watchWidth component="tr" onResize={this._throttledPosition} />
        <ResizeObserver watchWidth component="tr" target={this._table} onResize={this._throttledPosition} />
>>>>>>> f4b9f39b
        <tr>
          {/* colspan 100% so footer columns do not align with body and header */}
          <TableColumn colSpan="100%">
            <div
              ref={this._setControls}
              className="md-table-pagination md-table-pagination--controls md-text"
              style={{ marginLeft: controlsMarginLeft }}
            >
              <span className="md-table-pagination__label">
                {rowsPerPageLabel}
              </span>
              <SelectField
                id={`${this.context.baseId}-pagination`}
                menuItems={rowsPerPageItems}
                position={SelectField.Positions.BELOW}
                inputClassName="md-select-field--pagination"
                value={rowsPerPage}
                onChange={this._setRowsPerPage}
              />
              <span className="md-table-pagination--label">{pagination}</span>
              <Button
                icon
                onClick={this._decrement}
                disabled={start === 0}
                iconClassName={decrementIconClassName}
              >
                {decrementIconChildren}
              </Button>
              <Button
                icon
                onClick={this._increment}
                disabled={start + rowsPerPage >= rows}
                iconClassName={incrementIconClassName}
              >
                {incrementIconChildren}
              </Button>
            </div>
            {/*
              * Since the footer controls is positioned absolutely for a persistent footer,
              * we have a mask to correctly set the height of the footer.
              */}
            <div className="md-table-pagination" />
          </TableColumn>
        </tr>
      </TableFooter>
    );
  }
}<|MERGE_RESOLUTION|>--- conflicted
+++ resolved
@@ -1,7 +1,6 @@
 import React, { PureComponent } from 'react';
 import PropTypes from 'prop-types';
 import cn from 'classnames';
-import { findDOMNode } from 'react-dom';
 
 import getField from '../utils/getField';
 import ResizeObserver from '../Helpers/ResizeObserver';
@@ -140,23 +139,9 @@
     if (!controlledRowsPerPage) {
       this.state.rowsPerPage = props.defaultRowsPerPage;
     }
-<<<<<<< HEAD
-  }
-
-  componentDidMount() {
-    window.addEventListener('resize', this._position);
-    this._position();
-=======
-
-    this._setControls = this._setControls.bind(this);
-    this._position = this._position.bind(this);
-    this._increment = this._increment.bind(this);
-    this._decrement = this._decrement.bind(this);
-    this._setRowsPerPage = this._setRowsPerPage.bind(this);
 
     this._table = null;
     this._ticking = false;
->>>>>>> f4b9f39b
   }
 
   componentWillReceiveProps(nextProps) {
@@ -169,28 +154,9 @@
     }
   }
 
-<<<<<<< HEAD
-  componentDidUpdate(prevProps, prevState) {
-    const { rows } = this.props;
-    const { start, rowsPerPage } = this.state;
-    if (rows !== prevProps.rows
-      || start !== prevState.start
-      || rowsPerPage !== prevState.rowsPerPage
-    ) {
-      this._position();
-    }
-  }
-
-  componentWillUnmount() {
-    window.removeEventListener('resize', this._position);
-    if (this._table) {
-      this._table.removeEventListener('scroll', this._throttledPosition);
-    }
-  }
-
   _setControls = (controls) => {
-    this._controls = findDOMNode(controls);
-    this._table = findTable(this._controls);
+    this._controls = controls;
+    this._table = findTable(controls);
 
     if (this._table && this.context.fixedFooter) {
       this._table.addEventListener('scroll', this._throttledPosition);
@@ -206,19 +172,9 @@
       if (fixedFooter) {
         controlsMarginLeft += scrollLeft;
       }
+
       this.setState({
         controlsMarginLeft: Math.max(24, controlsMarginLeft),
-=======
-  _setControls(controls) {
-    this._controls = controls;
-    this._table = findTable(controls);
-  }
-
-  _position() {
-    if (this._table) {
-      this.setState({
-        controlsMarginLeft: Math.max(0, this._table.offsetWidth - this._controls.offsetWidth),
->>>>>>> f4b9f39b
       });
     }
   };
@@ -234,22 +190,7 @@
     this._ticking = true;
   };
 
-<<<<<<< HEAD
   _increment = () => {
-=======
-  _throttledPosition = () => {
-    if (!this._ticking) {
-      requestAnimationFrame(() => {
-        this._ticking = false;
-        this._position();
-      });
-    }
-
-    this._ticking = true;
-  };
-
-  _increment() {
->>>>>>> f4b9f39b
     const { rows, onPagination } = this.props;
     const { start } = this.state;
     const rowsPerPage = getField(this.props, this.state, 'rowsPerPage');
@@ -324,13 +265,9 @@
 
     const pagination = `${start + 1}-${Math.min(rows, start + rowsPerPage)} of ${rows}`;
     return (
-<<<<<<< HEAD
       <TableFooter {...props} className={cn('md-table-footer--pagination', className)}>
-=======
-      <tfoot {...props} className={cn('md-table-footer', className)}>
         <ResizeObserver watchWidth component="tr" onResize={this._throttledPosition} />
         <ResizeObserver watchWidth component="tr" target={this._table} onResize={this._throttledPosition} />
->>>>>>> f4b9f39b
         <tr>
           {/* colspan 100% so footer columns do not align with body and header */}
           <TableColumn colSpan="100%">
