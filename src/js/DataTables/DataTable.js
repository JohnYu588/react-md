import React, { PureComponent, PropTypes } from 'react';
import cn from 'classnames';

import requiredForA11yIfNot from '../utils/PropTypes/requiredForA11yIfNot';
import invalidIf from '../utils/PropTypes/invalidIf';
import contextTypes from './contextTypes';

/**
 * The `DataTable` component is used to manage the state of all rows.
 * This can either be a __plain__ table or a __data__ table.
 *
 * A __data__ table will include checkboxes on each row while a __plain__ table
 * will not.
 */
export default class DataTable extends PureComponent {
  static propTypes = {
    /**
     * A base id to use for every checkbox or `EditDialogColumn` in the data table. This is
     * required for a11y if the data table is not plain.
     */
    baseId: requiredForA11yIfNot(PropTypes.oneOfType([
      PropTypes.number,
      PropTypes.string,
    ]), 'plain'),

    /**
     * Optional style to apply to the table. If the table is `responsive`, this will be applied to the surrounding `div`
     * instead of the table itself. Use the `tableStyle` in this case.
     *
     * @see {@link #tableStyle}
     * @see {@link #responsive}
     */
    style: PropTypes.object,

    /**
     * An optional className to apply to the table. If the table is `responsive`, this will be applied to the
     * surrounding `div` instead of the table itself. Use the `tableClassName` in this case.
     *
     * @see {@link #tableClassName}
     * @see {@link #responsive}
     */
    className: PropTypes.string,

    /**
     * An optional style to apply to the `table` itself when the `responsive` prop is enabled. If the table is not
     * `responsive`, use the `style` prop.
     *
     * @see {@link #style}
     * @see {@link #responsive}
     */
    tableStyle: PropTypes.object,

    /**
     * An optional className to apply to the `table` itself when the `responsive` prop is enabled. If the table is not
     * `responsive`, use the `className` prop.
     *
     * @see {@link #className}
     * @see {@link #responsive}
     */
    tableClassName: PropTypes.string,

    /**
     * The table contents to display. This *should* be a list of `TableHeader` and `TableBody`
     * components.
     */
    children: PropTypes.node.isRequired,

    /**
     * An optional array of booleans denoting if a row is selected.
     * This is an associative array so the index must match the row
     * number in the `TableBody` component.
     */
    defaultSelectedRows: PropTypes.arrayOf(PropTypes.bool).isRequired,

    /**
     * Boolean if the table is responsive. This will wrap the table in a container
     * that allows scrolling to the right if overflow exists.
     */
    responsive: PropTypes.bool.isRequired,

    /**
     * Boolean if this table should not include the checkboxes on each row.
     * This really means that the entire table is unselectable and you wish
     * to display as a normal table.
     */
    plain: PropTypes.bool,

    /**
     * The icon className to use for the unchecked row icon. This value
     * will be passed down as `context`.
     */
    uncheckedIconClassName: PropTypes.string,

    /**
     * The icon children to use for the unchecked row icon. This value
     * will be passed down as `context`.
     */
    uncheckedIconChildren: PropTypes.node,

    /**
     * The icon className to use for the checked row icon. This value
     * will be passed down as `context`.
     */
    checkedIconClassName: PropTypes.string,

    /**
     * The icon children to use for the checked row icon. This value
     * will be passed down as `context`.
     */
    checkedIconChildren: PropTypes.node,

    /**
     * An optional function to call when a non-plain data table has a row toggled. The callback
     * will include:
     * - the row id
     * - boolean if the row is now checked
     * - the total count of rows selected
     * - the change event
     *
     * All rows will be toggled on or off when the row id is 0 and a `thead` exists in the table.
     */
    onRowToggle: invalidIf(PropTypes.func, 'plain'),

    /**
     * Boolean if the `DataTable` should inject checkboxes at the start of each row.
     */
    selectableRows: PropTypes.bool,

    /**
     * Boolean if the checkboxes in the table should also include an _indeterminate_ state.
     * It will use the `indeterminateIconChildren` and `indeterminateIconClassName` when at least
     * 1 row has been checked, but not all rows.
     */
    indeterminate: PropTypes.bool,

    /**
     * Any children required to display the indeterminate checkbox.
     */
    indeterminateIconChildren: PropTypes.node,

    /**
     * The icon className to use for the indeterminate checkbox.
     */
    indeterminateIconClassName: PropTypes.string,

    /**
     * This is the aria-label to apply to the checkbox in the table's header. This
     * is just used for accessibility since the checkboxes have no visible label.
     */
    checkboxHeaderLabel: PropTypes.string.isRequired,

    /**
     * This is the aria-label to apply to a checkbox in the table's body. This can either
     * be a constant string that will replace `{{row}}` with the current row index, or
     * a function that takes the row index and returns a string.
     *
     * ```js
     * checkboxLabelTemplate={rowIndex => `Toggle row ${row}`}
     * ```
     */
    checkboxLabelTemplate: PropTypes.oneOfType([
      PropTypes.func,
      PropTypes.string,
    ]).isRequired,
  };

  static defaultProps = {
    checkedIconChildren: 'check_box',
    uncheckedIconChildren: 'check_box_outline_blank',
    indeterminateIconChildren: 'indeterminate_check_box',
    defaultSelectedRows: [],
    responsive: true,
    selectableRows: true,
    checkboxHeaderLabel: 'Toggle All Rows',
    checkboxLabelTemplate: 'Toggle row {{row}}',
  };

  static childContextTypes = contextTypes;

  constructor(props) {
    super(props);

    const rows = props.defaultSelectedRows;
    this.state = {
<<<<<<< HEAD
      header: true,
      allSelected: false,
      selectedRows: props.defaultSelectedRows,
      indeterminate: props.indeterminate ? false : undefined,
    };

    this._initializeRows = this._initializeRows.bind(this);
=======
      allSelected: this._allSelected(rows),
      selectedRows: rows,
    };

    this._removed = 0;
    this._initial = true;
    this._toggleAllRows = this._toggleAllRows.bind(this);
>>>>>>> a2460dc7
    this._toggleSelectedRow = this._toggleSelectedRow.bind(this);
    this._createCheckbox = this._createCheckbox.bind(this);
    this._removeCheckbox = this._removeCheckbox.bind(this);
  }

  getChildContext() {
    const {
      checkedIconChildren,
      checkedIconClassName,
      uncheckedIconChildren,
      uncheckedIconClassName,
      indeterminateIconChildren,
      indeterminateIconClassName,
      plain,
      baseId,
      selectableRows,
      checkboxHeaderLabel,
      checkboxLabelTemplate,
    } = this.props;

    return {
      checkedIconChildren,
      checkedIconClassName,
      uncheckedIconChildren,
      uncheckedIconClassName,
      indeterminateIconChildren,
      indeterminateIconClassName,
      indeterminate: this.state.indeterminate,
      plain,
      allSelected: this.state.allSelected,
      selectedRows: this.state.selectedRows,
      toggleSelectedRow: this._toggleSelectedRow,
      createCheckbox: this._createCheckbox,
      removeCheckbox: this._removeCheckbox,
      baseId,
      baseName: `${baseId}-control`,
      selectableRows,
      checkboxHeaderLabel,
      checkboxLabelTemplate,
    };
  }

<<<<<<< HEAD
  _toggleSelectedRow(row, header, e) {
    let selectedRows;
    let allSelected = this.state.allSelected;
    let selectedCount = 0;
    const i = this.state.header ? row - 1 : row;
    const { checked } = e.target;
    if (header) {
      selectedRows = this.state.selectedRows.map(() => checked);
      allSelected = checked;
      selectedCount = !checked ? 0 : selectedRows.length;
    } else {
      selectedRows = this.state.selectedRows.slice();
      selectedRows[i] = !selectedRows[i];
      selectedCount = selectedRows.filter(b => b).length;
      allSelected = selectedCount === selectedRows.length;
    }
=======
  componentDidUpdate() {
    this._removed = 0;
    this._initial = false;
  }

  _allSelected(rows) {
    let all = rows.length !== 0;
    rows.some(checked => {
      if (!checked) {
        all = false;
      }

      return !all;
    });

    return all;
  }

  _createCheckbox(index) {
    this.setState((state, props) => {
      const selectedRows = state.selectedRows.slice();
      // Only use the default selected rows prop on first mount. If other changes occur after,
      // default to false.
      const selected = this._initial && props.defaultSelectedRows[index] || false;
      selectedRows.splice(index, 0, selected);
      return { selectedRows, allSelected: this._allSelected(selectedRows) };
    });
  }

  _removeCheckbox(index) {
    this.setState((state) => {
      // When multiple checkboxes are removed in a render cycle, they are removed in list order.
      // So to keep the index correct while removing, need to keep subract the provided index by
      // the current number of removed elements. This value gets reset to 0 after a finished cycle.
      const selectedRows = state.selectedRows.slice();
      selectedRows.splice(index - this._removed, 1);
      this._removed += 1;
      return { selectedRows, allSelected: this._allSelected(selectedRows) };
    });
  }
>>>>>>> a2460dc7

    if (this.props.onRowToggle) {
      this.props.onRowToggle(row, checked, selectedCount, e);
    }

    const indeterminate = this.props.indeterminate && !allSelected && selectedCount > 0;

<<<<<<< HEAD
    this.setState({ selectedRows, allSelected, indeterminate });
  }

  _initializeRows(table) {
    if (!table) {
      return;
    }

    const header = !!table.querySelector('thead');
    const rows = table.querySelectorAll('tbody tr').length;
    let nextState;
    if (rows !== this.state.selectedRows.length) {
      const selectedRows = [];
      for (let i = 0; i < rows; i++) {
        selectedRows[i] = this.state.selectedRows[i] || false;
      }

      const selectedLength = selectedRows.filter(b => b).length;
      nextState = {
        selectedRows,
        allSelected: selectedLength === rows,
        indeterminate: selectedLength > 0 && selectedLength !== rows,
      };
    }

    if (header !== this.state.header) {
      nextState = nextState || {};
      nextState.header = header;
    }

    if (nextState) {
      this.setState(nextState);
    }
=======
    this.setState({ selectedRows, allSelected: this._allSelected(selectedRows) });
>>>>>>> a2460dc7
  }

  render() {
    const {
      style,
      className,
      tableStyle,
      tableClassName,
      children,
      plain,
      responsive,
      /* eslint-disable no-unused-vars */
      checkedIconChildren,
      checkedIconClassName,
      uncheckedIconChildren,
      uncheckedIconClassName,
      indeterminateIconChildren,
      indeterminateIconClassName,
      indeterminate,
      defaultSelectedRows,
      baseId,
      onRowToggle,
      selectableRows,
      checkboxHeaderLabel,
      checkboxLabelTemplate,
      /* eslint-enable no-unused-vars */
      ...props
    } = this.props;

    const table = (
      <table
        {...props}
        style={responsive ? tableStyle : style}
        ref={tableEl => this._initializeRows(tableEl)}
        className={cn('md-data-table', {
          'md-data-table--plain': plain,
          [className]: !responsive && className,
          [tableClassName]: responsive && tableClassName,
        })}
      >
        {children}
      </table>
    );

    if (!responsive) {
      return table;
    }

    return (
      <div style={style} className={cn('md-data-table--responsive', className)}>
        {table}
      </div>
    );
  }
}<|MERGE_RESOLUTION|>--- conflicted
+++ resolved
@@ -182,26 +182,14 @@
 
     const rows = props.defaultSelectedRows;
     this.state = {
-<<<<<<< HEAD
-      header: true,
-      allSelected: false,
-      selectedRows: props.defaultSelectedRows,
+      header: false,
       indeterminate: props.indeterminate ? false : undefined,
-    };
-
-    this._initializeRows = this._initializeRows.bind(this);
-=======
       allSelected: this._allSelected(rows),
       selectedRows: rows,
     };
 
     this._removed = 0;
     this._initial = true;
-    this._toggleAllRows = this._toggleAllRows.bind(this);
->>>>>>> a2460dc7
-    this._toggleSelectedRow = this._toggleSelectedRow.bind(this);
-    this._createCheckbox = this._createCheckbox.bind(this);
-    this._removeCheckbox = this._removeCheckbox.bind(this);
   }
 
   getChildContext() {
@@ -241,8 +229,48 @@
     };
   }
 
-<<<<<<< HEAD
-  _toggleSelectedRow(row, header, e) {
+  componentDidUpdate() {
+    this._removed = 0;
+    this._initial = false;
+  }
+
+  _allSelected(rows) {
+    let all = rows.length !== 0;
+    rows.some(checked => {
+      if (!checked) {
+        all = false;
+      }
+
+      return !all;
+    });
+
+    return all;
+  }
+
+  _createCheckbox = (index) => {
+    this.setState((state, props) => {
+      const selectedRows = state.selectedRows.slice();
+      // Only use the default selected rows prop on first mount. If other changes occur after,
+      // default to false.
+      const selected = this._initial && props.defaultSelectedRows[index] || false;
+      selectedRows.splice(index, 0, selected);
+      return { selectedRows, allSelected: this._allSelected(selectedRows) };
+    });
+  };
+
+  _removeCheckbox = (index) => {
+    this.setState((state) => {
+      // When multiple checkboxes are removed in a render cycle, they are removed in list order.
+      // So to keep the index correct while removing, need to keep subract the provided index by
+      // the current number of removed elements. This value gets reset to 0 after a finished cycle.
+      const selectedRows = state.selectedRows.slice();
+      selectedRows.splice(index - this._removed, 1);
+      this._removed += 1;
+      return { selectedRows, allSelected: this._allSelected(selectedRows) };
+    });
+  };
+
+  _toggleSelectedRow = (row, header, e) => {
     let selectedRows;
     let allSelected = this.state.allSelected;
     let selectedCount = 0;
@@ -258,48 +286,6 @@
       selectedCount = selectedRows.filter(b => b).length;
       allSelected = selectedCount === selectedRows.length;
     }
-=======
-  componentDidUpdate() {
-    this._removed = 0;
-    this._initial = false;
-  }
-
-  _allSelected(rows) {
-    let all = rows.length !== 0;
-    rows.some(checked => {
-      if (!checked) {
-        all = false;
-      }
-
-      return !all;
-    });
-
-    return all;
-  }
-
-  _createCheckbox(index) {
-    this.setState((state, props) => {
-      const selectedRows = state.selectedRows.slice();
-      // Only use the default selected rows prop on first mount. If other changes occur after,
-      // default to false.
-      const selected = this._initial && props.defaultSelectedRows[index] || false;
-      selectedRows.splice(index, 0, selected);
-      return { selectedRows, allSelected: this._allSelected(selectedRows) };
-    });
-  }
-
-  _removeCheckbox(index) {
-    this.setState((state) => {
-      // When multiple checkboxes are removed in a render cycle, they are removed in list order.
-      // So to keep the index correct while removing, need to keep subract the provided index by
-      // the current number of removed elements. This value gets reset to 0 after a finished cycle.
-      const selectedRows = state.selectedRows.slice();
-      selectedRows.splice(index - this._removed, 1);
-      this._removed += 1;
-      return { selectedRows, allSelected: this._allSelected(selectedRows) };
-    });
-  }
->>>>>>> a2460dc7
 
     if (this.props.onRowToggle) {
       this.props.onRowToggle(row, checked, selectedCount, e);
@@ -307,44 +293,8 @@
 
     const indeterminate = this.props.indeterminate && !allSelected && selectedCount > 0;
 
-<<<<<<< HEAD
     this.setState({ selectedRows, allSelected, indeterminate });
-  }
-
-  _initializeRows(table) {
-    if (!table) {
-      return;
-    }
-
-    const header = !!table.querySelector('thead');
-    const rows = table.querySelectorAll('tbody tr').length;
-    let nextState;
-    if (rows !== this.state.selectedRows.length) {
-      const selectedRows = [];
-      for (let i = 0; i < rows; i++) {
-        selectedRows[i] = this.state.selectedRows[i] || false;
-      }
-
-      const selectedLength = selectedRows.filter(b => b).length;
-      nextState = {
-        selectedRows,
-        allSelected: selectedLength === rows,
-        indeterminate: selectedLength > 0 && selectedLength !== rows,
-      };
-    }
-
-    if (header !== this.state.header) {
-      nextState = nextState || {};
-      nextState.header = header;
-    }
-
-    if (nextState) {
-      this.setState(nextState);
-    }
-=======
-    this.setState({ selectedRows, allSelected: this._allSelected(selectedRows) });
->>>>>>> a2460dc7
-  }
+  };
 
   render() {
     const {
@@ -377,7 +327,6 @@
       <table
         {...props}
         style={responsive ? tableStyle : style}
-        ref={tableEl => this._initializeRows(tableEl)}
         className={cn('md-data-table', {
           'md-data-table--plain': plain,
           [className]: !responsive && className,
