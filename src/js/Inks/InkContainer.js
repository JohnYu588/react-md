import React, { PureComponent } from 'react';
import PropTypes from 'prop-types';
import { findDOMNode } from 'react-dom';
import TransitionGroup from 'react-transition-group/TransitionGroup';
import cn from 'classnames';

import { ENTER, SPACE } from '../constants/keyCodes';
import calcPageOffset from '../utils/calcPageOffset';
import isFormPartRole from '../utils/isFormPartRole';
import isValidClick from '../utils/EventUtils/isValidClick';
import { setTouchEvent, addTouchEvent, removeTouchEvent } from '../utils/EventUtils/touches';
import captureNextEvent from '../utils/EventUtils/captureNextEvent';
import calculateHypotenuse from '../utils/NumberUtils/calculateHypotenuse';

import Ink from './Ink';


/**
 * The `InkContainer` is usesd for holding the list of inks that get created by touch,
 * click, or keyboard focus.
 *
 * If the container element has the `type="submit"` attribute, the ink will also be
 * triggered when the user presses enter anywhere in the form.
 */
export default class InkContainer extends PureComponent {
  static propTypes = {
    style: PropTypes.object,
    className: PropTypes.string,
    inkStyle: PropTypes.object,
    inkClassName: PropTypes.string,
    waitForInkTransition: PropTypes.bool,
    disabledInteractions: PropTypes.arrayOf(PropTypes.oneOf(['keyboard', 'mouse', 'touch'])),
    transitionOverlap: PropTypes.number.isRequired,
    transitionEnterTimeout: PropTypes.number.isRequired,
    transitionLeaveTimeout: PropTypes.number.isRequired,
  };

  static defaultProps = {
    transitionOverlap: 150,
    transitionEnterTimeout: 450,
    transitionLeaveTimeout: 300,
  };

  state = { inks: [] };

  componentWillReceiveProps(nextProps) {
    const { disabledInteractions: di } = this.props;
    const { disabledInteractions: ndi } = nextProps;
    if (di === ndi || !this._container) {
      return;
    }

    const mouseDisabledDiff = this._isListenerDisabledDiff('mouse', di, ndi);
    const touchDisabledDiff = this._isListenerDisabledDiff('touch', di, ndi);
    const keyboardDisabledDiff = this._isListenerDisabledDiff('keyboard', di, ndi);
    this._initOrRemoveEvents(nextProps, keyboardDisabledDiff, mouseDisabledDiff, touchDisabledDiff);
  }

  componentWillUnmount() {
    if (this._removeTimeout) {
      clearTimeout(this._removeTimeout);
    }

    if (this._container) {
      this._initOrRemoveEvents({ disabledInteractions: ['keyboard', 'mouse', 'touch'] });
      this._getKeyboardContainer().removeEventListener('blur', this._handleBlur);
    }
  }


  /**
   * Creates an ink from pageX and pageY coordinates. These values should either come
   * from the `changedTouches` or just the base event (if clicked). These coordinates
   * are used to position the ink correctly in the container from touch/click point.
   * If either value is undefined, an ink will be created from the center of the
   * container.
   *
   * It will also automatically remove the ink.
   *
   * @param {number} pageX - The page x coordinate of the click or touch event.
   * @param {number} pageY - The page y coordinate of the click or touch event.
   */
  createInk = (pageX, pageY) => {
    this._createInk(pageX, pageY);
    this._removeTimeout = setTimeout(() => {
      this._removeTimeout = null;
      this._removeInk();
    }, this.props.transitionOverlap);
  };

  /**
   * Focuses the main element.
   */
  focus = () => {
    this._getKeyboardContainer().focus();
  };

  _isListenerDisabledDiff(interaction, disabledInteractions, nextDisabledInteractions) {
    const i = disabledInteractions.indexOf(interaction);
    const ni = nextDisabledInteractions.indexOf(interaction);

    return (i < 0 && ni >= 0) || (i >= 0 && ni < 0);
  }

  _isListenerDisabled(interaction, disabledInteractions) {
    return disabledInteractions && disabledInteractions.indexOf(interaction) !== -1;
  }

  /**
   * Creates an ink from pageX and pageY coordinates. These values should either come
   * from the `changedTouches` or just the base event (if clicked). These coordinates
   * are used to position the ink correctly in the container from touch/click point.
   * If either value is undefined, an ink will be created from the center of the
   * container.
   *
   * @param {number} pageX - The page x coordinate of the click or touch event.
   * @param {number} pageY - The page y coordinate of the click or touch event.
   */
  _createInk = (pageX, pageY) => {
    const { offsetWidth, offsetHeight } = this._inkContainer;

    let x;
    let y;
    if (typeof pageX !== 'undefined' && typeof pageY !== 'undefined') {
      const pageOffset = calcPageOffset(this._inkContainer);

      x = pageX - pageOffset.left;
      y = pageY - pageOffset.top;
    } else {
      x = offsetWidth / 2;
      y = offsetHeight / 2;
    }

    const r = Math.max(
      calculateHypotenuse(x, y),
      calculateHypotenuse(offsetWidth - x, y),
      calculateHypotenuse(offsetWidth - x, offsetHeight - y),
      calculateHypotenuse(x, offsetHeight - y)
    );

    const ink = {
      left: x - r,
      top: y - r,
      size: r * 2,
      key: Date.now(),
    };

    const inks = this.state.inks.slice();
    inks.push(ink);
    this.setState({ inks });
  };

  /**
   * Removes an ink from the container.
   */
  _removeInk = () => {
    const inks = this.state.inks.slice();
    inks.pop();

    this.setState({ inks });
  };

  /**
   * Gets the container for any keyboard events. This will almost always be the main element,
   * but text fields will need to be the input itself.
   */
  _getKeyboardContainer = () => {
    if (this._container.classList.contains('md-text-field-container')) {
      return this._container.querySelector('.md-text-field');
    }

    return this._container;
  };

  /**
   * Sets the ink container and the main container from the ref callback. When the component
   * is mounting, the keyboard, mouse, and keyboard events will be initialized.
   *
   * @param {Object} inkContainer - The ink container.
   */
  _setContainers = (inkContainer) => {
    if (inkContainer !== null) {
      this._inkContainer = findDOMNode(inkContainer);
      this._container = this._inkContainer.parentNode;

      if (this._container) {
        this._initOrRemoveEvents(this.props);
      }
    }
  };

  /**
   * This function will either add or remove the event listeners for creating inks.
   *
   * @param {Object} props - The current props to use for figuring out if the events should
   *    be added or removed.
   * @param {bool=} keyboardDiff - Boolean if there was a difference between the current props and either
   *    the previous or next props for the keyboard interactions being disabled.
   * @param {bool=} mouseDiff - Boolean if there was a difference between the current props and either
   *    the previous or next props for the mouse interactions being disabled.
   * @param {bool=} touchDiff - Boolean if there was a difference between the current props and either
   *    the previous or next props for the touch interactions being disabled.
   */
  _initOrRemoveEvents = (props, keyboardDiff = true, mouseDiff = true, touchDiff = true) => {
    const mouseDisabled = this._isListenerDisabled('mouse', props.disabledInteractions);
    const touchDisabled = this._isListenerDisabled('touch', props.disabledInteractions);
    const keyboardDisabled = this._isListenerDisabled('keyboard', props.disabledInteractions);

    if (keyboardDiff) {
      const fn = `${keyboardDisabled ? 'remove' : 'add'}EventListener`;
      this._getKeyboardContainer()[fn]('focus', this._handleFocus);
      this._getKeyboardContainer()[fn]('keydown', this._handleKeyDown);

      if (this._container.getAttribute('type') === 'submit') {
        window[fn]('submit', this._handleSubmit);
      }

      if (mouseDiff) {
        this._container[`${!mouseDisabled ? 'add' : 'remove'}EventListener`]('mousedown', this._stopPropagationToFocus);
      }

      if (touchDiff) {
        setTouchEvent(!touchDisabled, this._container, 'start', this._stopPropagationToFocus);
      }
    }

    if (mouseDiff) {
      const fn = `${mouseDisabled ? 'remove' : 'add'}EventListener`;
      this._container[fn]('mousedown', this._handleMouseDown);
      this._container[fn]('mouseup', this._handleMouseUp);
    }

    if (touchDiff) {
      setTouchEvent(!touchDisabled, this._container, 'start', this._handleTouchStart);
      setTouchEvent(!touchDisabled, this._container, 'end', this._handleTouchEnd);
    }
  };

  _maybeDelayClick = () => {
    if (!this.props.waitForInkTransition) {
      return;
    }

    captureNextEvent('click', this._container);
  };

  _handleRemove = () => {
    if (this._clicked && this.props.waitForInkTransition) {
      // For some reason if the click event will make the ink unmount, it will no longer
      // have a debug id in the TransitionGroup and it displays a warning. Adding a 1ms timeout
      // fixes that issue... It only happens on an actual click instead of an enter click.
      setTimeout(() => {
        this._container.click();
      }, 1);
    }

    this._clicked = false;
  };

  _handleKeyDown = (e) => {
    const key = e.which || e.keyCode;
    const enter = key === ENTER;
    const space = key === SPACE;
    // Don't trigger ink when enter key is pressed and the target has an input inside of it (SelectField)
    if (space || (enter && !isFormPartRole(e.target) && !e.target.querySelector('input'))) {
      this._clicked = true;
      this.createInk();
      this._maybeDelayClick();
    }
  };

  _handleFocus = () => {
    if (this._clicked) {
      return;
    }

    this._createInk();
    this._getKeyboardContainer().addEventListener('blur', this._handleBlur);
  };

  _handleBlur = () => {
    this._getKeyboardContainer().removeEventListener('blur', this._handleBlur);
    this._removeInk();
  };

  _handleMouseDown = (e) => {
    this._clicked = true;
    if (!isValidClick(e) || this._skipNextMouse) {
      this._skipNextMouse = false;
      return;
    }

    this._mouseLeave = false;
    this._container.addEventListener('mouseleave', this._handleMouseLeave);
    this._createInk(e.pageX, e.pageY);
  };

  _handleMouseLeave = () => {
    this._container.removeEventListener('mouseleave', this._handleMouseLeave);
    this._mouseLeave = true;
    this._removeInk();
  };

  _handleMouseUp = () => {
    if (this._mouseLeave) {
      return;
    }

    this._maybeDelayClick();
    this._container.removeEventListener('mouseleave', this._handleMouseLeave);
    this._removeInk();
  };

  _handleTouchStart = (e) => {
    this._aborted = false;
    this._clicked = true;
    this._skipNextMouse = true;
    addTouchEvent(window, 'move', this._handleTouchMove);

    const { pageX, pageY } = e.changedTouches[0];
    this._createInk(pageX, pageY);
  };

<<<<<<< HEAD
  _handleTouchMove = () => {
    window.removeEventListener('touchmove', this._handleTouchMove);
=======
  _handleTouchMove() {
    removeTouchEvent(window, 'move', this._handleTouchMove);
>>>>>>> dfa62219
    const lastInk = this.state.inks[this.state.inks.length - 1];
    if (!lastInk || Date.now() > (lastInk.key + 200)) {
      this._aborted = false;
      return;
    }

    const inks = this.state.inks.slice();
    const index = inks.length - 1;

    const abortedInk = Object.assign({}, lastInk, { aborted: true });
    inks.splice(index, 1, abortedInk);

    this._aborted = true;
    this.setState({ inks }, this._removeInk);
  };

  _handleTouchEnd = () => {
    this._skipNextMouse = true;

    if (this._aborted) {
      return;
    } else {
      removeTouchEvent(window, 'move', this._handleTouchMove);
    }

    this._removeInk();
  };

  /**
   * If a form was submitted that contains the container of the ink and the current focus element
   * is not the container, trigger an ink effect.
   *
   * The current focus check is added so that two inks are not created.
   */
  _handleSubmit = (e) => {
    if (document.activeElement === this._container || !e.target.contains(this._container)) {
      return;
    }

    this._maybeDelayClick();
    this.createInk();
  };

<<<<<<< HEAD
  _stopPropagationToFocus = (e) => {
    const { type } = e;
    const mousedown = type === 'mousedown';
    this._clicked = mousedown || type === 'touchstart';

    if (this._clicked) {
      window.addEventListener(mousedown ? 'mouseup' : 'touchend', this._stopPropagationToFocus, true);
    } else {
      window.removeEventListener(e.type, this._stopPropagationToFocus, true);
=======
  _stopPropagationToFocus(e) {
    switch (e.type) {
      case 'touchstart':
        addTouchEvent(window, 'end', this._stopPropagationToFocus, { capture: true });
        break;
      case 'touchend':
        removeTouchEvent(window, 'end', this._stopPropagationToFocus, { capture: true });
        break;
      case 'mousedown':
        window.addEventListener('mouseup', this._stopPropagationToFocus, true);
        break;
      case 'mouseup':
        window.removeEventListener('mouseup', this._stopPropagationToFocus, true);
        break;
      default:
>>>>>>> dfa62219
    }
  };

  render() {
    const {
      style,
      className,
      inkStyle,
      inkClassName,
      transitionOverlap,
      transitionEnterTimeout,
      transitionLeaveTimeout,
    } = this.props;
    const inks = this.state.inks.map(props => (
      <Ink
        {...props}
        style={inkStyle}
        className={inkClassName}
        onRemove={this._handleRemove}
        transitionOverlap={transitionOverlap}
        transitionEnterTimeout={transitionEnterTimeout}
        transitionLeaveTimeout={transitionLeaveTimeout}
      />
    ));

    return (
      <TransitionGroup
        ref={this._setContainers}
        component="div"
        style={style}
        className={cn('md-ink-container', className)}
      >
        {inks}
      </TransitionGroup>
    );
  }
}<|MERGE_RESOLUTION|>--- conflicted
+++ resolved
@@ -321,13 +321,8 @@
     this._createInk(pageX, pageY);
   };
 
-<<<<<<< HEAD
   _handleTouchMove = () => {
-    window.removeEventListener('touchmove', this._handleTouchMove);
-=======
-  _handleTouchMove() {
     removeTouchEvent(window, 'move', this._handleTouchMove);
->>>>>>> dfa62219
     const lastInk = this.state.inks[this.state.inks.length - 1];
     if (!lastInk || Date.now() > (lastInk.key + 200)) {
       this._aborted = false;
@@ -371,18 +366,7 @@
     this.createInk();
   };
 
-<<<<<<< HEAD
   _stopPropagationToFocus = (e) => {
-    const { type } = e;
-    const mousedown = type === 'mousedown';
-    this._clicked = mousedown || type === 'touchstart';
-
-    if (this._clicked) {
-      window.addEventListener(mousedown ? 'mouseup' : 'touchend', this._stopPropagationToFocus, true);
-    } else {
-      window.removeEventListener(e.type, this._stopPropagationToFocus, true);
-=======
-  _stopPropagationToFocus(e) {
     switch (e.type) {
       case 'touchstart':
         addTouchEvent(window, 'end', this._stopPropagationToFocus, { capture: true });
@@ -397,7 +381,6 @@
         window.removeEventListener('mouseup', this._stopPropagationToFocus, true);
         break;
       default:
->>>>>>> dfa62219
     }
   };
 
