/* eslint-env jest */
<<<<<<< HEAD
=======
jest.disableAutomock();

>>>>>>> 59860d90
import React from 'react';
import { findDOMNode } from 'react-dom';
import { shallow } from 'enzyme';
import {
  renderIntoDocument,
} from 'react-dom/test-utils';

import Snackbar from '../Snackbar';
import Button from '../../Buttons/Button';

const PROPS = {
  leaveTimeout: 300,
  onDismiss: jest.fn(),
  toast: {
    text: 'hello, World',
  },
};

describe('Snackbar', () => {
  it('merges className and style', () => {
    const props = Object.assign({}, PROPS, {
      style: { background: 'black' },
      className: 'test',
    });

    const snackbar = renderIntoDocument(<Snackbar {...props} />);

    const snackbarNode = findDOMNode(snackbar);
    expect(snackbarNode.style.background).toBe(props.style.background);
    expect(snackbarNode.className).toContain(props.className);
  });

  it('renders as a p tag if there is no action', () => {
    const snackbar = renderIntoDocument(<Snackbar {...PROPS} />);
    const node = findDOMNode(snackbar);
    expect(node.tagName).toBe('P');
  });

  it('renders as a section tag if there is an action', () => {
    const props = Object.assign({}, PROPS, {
      toast: { text: 'hello', action: 'woop' },
    });
    const snackbar = renderIntoDocument(<Snackbar {...props} />);
    const node = findDOMNode(snackbar);
    expect(node.tagName).toBe('SECTION');
  });

  it('applies the md-snackbar className to the container', () => {
    let snackbar = renderIntoDocument(<Snackbar {...PROPS} />);
    let node = findDOMNode(snackbar);
    expect(node.className).toContain('md-snackbar');

    const props = Object.assign({}, PROPS, {
      toast: { text: 'hello', action: 'woop' },
    });
    snackbar = renderIntoDocument(<Snackbar {...props} />);
    node = findDOMNode(snackbar);
    expect(node.className).toContain('md-snackbar');
  });

  it('sets the role to be alert when there is no action', () => {
    const snackbar = renderIntoDocument(<Snackbar {...PROPS} />);
    const node = findDOMNode(snackbar);
    expect(node.getAttribute('role')).toBe('alert');
  });

  it('sets the role to be alertdialog when there is an action', () => {
    const props = Object.assign({}, PROPS, {
      toast: { text: 'hello', action: 'woop' },
    });
    const snackbar = renderIntoDocument(<Snackbar {...props} />);
    const node = findDOMNode(snackbar);
    expect(node.getAttribute('role')).toBe('alertdialog');
  });

  it('should correctly trigger the action\'s onClick function when clicked', () => {
    const onClick = jest.fn();
    const props = {
      ...PROPS,
      toast: {
        text: 'Hello',
        action: { onClick, label: 'Something' },
      },
    };

    const snackbar = shallow(<Snackbar {...props} />);
    snackbar.find(Button).at(0).simulate('click');
    expect(onClick).toBeCalled();
    expect(props.onDismiss).toBeCalled();
  });
});<|MERGE_RESOLUTION|>--- conflicted
+++ resolved
@@ -1,12 +1,7 @@
 /* eslint-env jest */
-<<<<<<< HEAD
-=======
-jest.disableAutomock();
-
->>>>>>> 59860d90
 import React from 'react';
 import { findDOMNode } from 'react-dom';
-import { shallow } from 'enzyme';
+import { mount } from 'enzyme';
 import {
   renderIntoDocument,
 } from 'react-dom/test-utils';
@@ -85,11 +80,11 @@
       ...PROPS,
       toast: {
         text: 'Hello',
-        action: { onClick, label: 'Something' },
+        action: { onClick, children: 'Something' },
       },
     };
 
-    const snackbar = shallow(<Snackbar {...props} />);
+    const snackbar = mount(<Snackbar {...props} />);
     snackbar.find(Button).at(0).simulate('click');
     expect(onClick).toBeCalled();
     expect(props.onDismiss).toBeCalled();
