import React, { PureComponent, PropTypes } from 'react';
import { findDOMNode } from 'react-dom';
import cn from 'classnames';
import deprecated from 'react-prop-types/lib/deprecated';

import { MOBILE_MIN_WIDTH, TABLET_MIN_WIDTH, DESKTOP_MIN_WIDTH } from '../constants/media';
import TICK from '../constants/CSSTransitionGroupTick';
import getField from '../utils/getField';
import mapToListParts from '../utils/mapToListParts';
import controlled from '../utils/PropTypes/controlled';
import Paper from '../Papers/Paper';
import Portal from '../Helpers/Portal';
import List from '../Lists/List';

import { isTemporary, isPermanent, isMini } from './isType';
import DrawerTypes from './DrawerTypes';

const oneOfDrawerTypes = PropTypes.oneOf([
  DrawerTypes.FULL_HEIGHT,
  DrawerTypes.CLIPPED,
  DrawerTypes.FLOATING,
  DrawerTypes.PERSISTENT,
  DrawerTypes.PERSISTENT_MINI,
  DrawerTypes.TEMPORARY,
  DrawerTypes.TEMPORARY_MINI,
]);

/**
 * The `Drawer` component is used for having a sliding panel of content or navigation
 * that appears from the side of a screen.
 *
 * If the `Drawer` uses any of the `_MINI` drawer types, you will need to also create another
 * `Drawer` that is not `_MINI`. Transitioning the `width` on mobile devices is very sluggish,
 * and it isn't much more work to create another drawer.
 */
export default class Drawer extends PureComponent {
  static DrawerTypes = DrawerTypes;
  static propTypes = {
    /**
     * An optional style to apply.
     */
    style: PropTypes.object,

    /**
     * An optional className to apply.
     */
    className: PropTypes.string,

    /**
     * An optional style to apply to the `List` surrounding the `navItems`.
     */
    navStyle: PropTypes.object,

    /**
     * An optional className to apply to the `List` surrounding the `navItems`.
     */
    navClassName: PropTypes.string,

    /**
     * An optional component to render the drawer in. When this prop is undefined, the drawer
     * will be rendered as a `nav` if the `navItems` prop is defined, otherwise an `aside`.
     */
    component: PropTypes.oneOfType([
      PropTypes.func,
      PropTypes.element,
    ]),

    /**
     * An optional list of navigation items to display in the drawer. This list can either contain
     * a valid child component for a `List` or an object used to create a `Divider`, `Subheader`,
     * or `ListItem`.
     *
     * - To create a divider in the list, set a `divider` key to `true`. Any other keys will be
     * passed to the `Divider` component.
     * - To create a subheader in the list, set the `subheader` key to `true`. Any other keys will
     * be passed to the `Subheader` component.
     * - To create a list item, just create an object with any normal `ListItem` props.
     */
    navItems: PropTypes.arrayOf(PropTypes.oneOfType([
      PropTypes.element,
      PropTypes.shape({
        divider: PropTypes.bool,
        subheader: PropTypes.bool,
        primaryText: PropTypes.string,
      }),
    ])),

    /**
     * Boolean if a temporary drawer should close when a nav item is clicked.
     */
    autoclose: PropTypes.bool,

    /**
     * An optional header to display. This _should_ normally be a toolbar.
     */
    header: PropTypes.node,

    /**
     * Any additional children to display after the `header` and `navItems`.
     */
    children: PropTypes.node,

    /**
     * The drawer type to use when the current device matches the mobile
     * media query.
     */
    mobileType: PropTypes.oneOf([
      Drawer.DrawerTypes.TEMPORARY,
      Drawer.DrawerTypes.TEMPORARY_MINI,
    ]).isRequired,

    /**
     * The min-width to use for the mobile media query.
     */
    mobileMinWidth: PropTypes.number.isRequired,

    /**
     * The drawer type to use when the current device matches the tablet
     * media query.
     */
    tabletType: oneOfDrawerTypes.isRequired,

    /**
     * The min-width to use for the tablet media query.
     */
    tabletMinWidth: PropTypes.number.isRequired,

    /**
     * The drawer type to use when the current device matches the desktop media
     * query.
     */
    desktopType: oneOfDrawerTypes.isRequired,

    /**
     * The min-width for a desktop screen.
     */
    desktopMinWidth: PropTypes.number.isRequired,

    /**
     * An optional type to enforce across all media sizes. Since `mobile` devices are
     * included, you are required to manually specify when the `type` should be `temporary`.
     *
     * When the `type` is not one of the `temporary` types, the `onMediaTypeChange` prop
     * must be provided.
     */
    type: (props, propName, component, ...others) => {
      const type = props[propName];
      if (isTemporary(type)) {
        return oneOfDrawerTypes(props, propName, component, ...others);
      }

      let err = oneOfDrawerTypes(props, propName, component, ...others);
      if (!err && typeof type !== 'undefined' && !isMini(type) && typeof props.onMediaTypeChange === 'undefined') {
        err = new Error(
          `You provided a \`${propName}\` prop to the ${component} without the \`onMediaTypeChange\` ` +
          `handler. The \`onMediaTypeChange\` prop must be specified when the \`${propName}\` is not ` +
          'one of the `temporary` types.'
        );
      }

      return err;
    },

    /**
     * An optional function to call when the drawer's type changes when the screen resizes.
     * The callback will include the new `type` that should be used for the screen size,
     * and an object containing the media matches for `mobile`, `tablet`, and `desktop`.
     *
     * ```js
     * this.props.onMediaTypeChange(Drawer.DrawerTypes.TEMPORARY, {
     *   mobile: true,
     *   tablet: false,
     *   desktop: false,
     * });
     * ```
     */
    onMediaTypeChange: PropTypes.func,

    /**
     * The default drawer type to display on initial render. The drawer will automatically
     * adjust itself to the correct media once it has mounted. This prop is really only useful
     * for server side rendering.
     */
    defaultMedia: PropTypes.oneOf(['mobile', 'tablet', 'desktop']).isRequired,

    /**
     * Boolean if there should be a visible overlay when the drawer is visible. The default behavior
     * is to only include a visible overlay when the `type` is `TEMPORARY` or `TEMPORARY_MINI` and
     * the device is not a desktop.
     */
    overlay: PropTypes.bool,

    /**
     * Boolean if the Portal's functionality of rendering in a separate react tree should be applied
     * to the drawer. The overlay that appears for temporary type drawers will still appear in the
     * separate subtree.
     *
     * @see {@link Helpers/Portal}
     */
    portal: PropTypes.bool,

    /**
     * An optional DOM Node to render the drawer into. The default is to render as
     * the first child in the `body`.
     *
     * > This prop will not be used when the drawer is of the permanent type or `inline` is specified
     * since the `Portal` component will not be used.
     */
    renderNode: PropTypes.object,

    /**
     * Boolean if the drawer should be rendered as the last child instead of the first child
     * in the `renderNode` or `body`.
     *
     * > This prop will not be used when the drawer is of the permanent type or `inline` is specified
     * since the `Portal` component will not be used.
     */
    lastChild: PropTypes.bool,

    /**
     * Boolean if the drawer is visible by default. If this is omitted, the drawer will be visible
     * if the current drawer type is NOT `Drawer.DrawerTypes.TEMPORARY` or `Drawer.DrawerTypes.TEMPORARY_MINI`.
     *
     * This basically means that if you are using the default configuration, a mobile device's drawer
     * will be hidden while tablets and desktops will be visible.
     */
    defaultVisible: PropTypes.bool,

    /**
     * Boolean if the drawer is visible. This will force the component to define the `onVisibilityToggle`
     * prop as well as manually updating the drawer's visibility.
     */
    visible: controlled(PropTypes.bool, 'onVisibilityToggle', 'defaultVisible'),

    /**
     * An optional function to call when the visibility of the drawer is changed. The function will
     * be called with the new visibility state.
     *
     * ```js
     * onVisibilityToggle(!currentlyVisible);
     * ```
     */
    onVisibilityToggle: PropTypes.func,

    /**
     * The drawer's position on the page when it is not `inline`. When the drawer's position is `left`,
     * the width will be `calc(100vw - 56px)` on mobile devices and `$md-drawer-desktop-width` on desktops.
     *
     * When the position is `right`, the width will be `100vw` for mobile devices and scaling to the drawer's
     * children width on desktops.
     */
    position: PropTypes.oneOf(['left', 'right']).isRequired,

    /**
     * Boolean if the drawer should be displayed inline instead of fixed to the page. When this prop
     * is enabled, the `position` prop will not be used.
     */
    inline: PropTypes.bool,

    /**
     * The `$md-drawer-transition-time` value from sass.
     */
    transitionDuration: PropTypes.number.isRequired,

    /**
     * Boolean if the temporary drawer's overlay should be created on desktop screens. This is really used so that
     * the drawer will close when a user clicks anywhere on the page except in the drawer.
     */
    clickableDesktopOverlay: PropTypes.bool,

    /**
     * Boolean if the `autoclose` feature should wait for the ink transition to finish before automatically
     * closing the drawer. This will add a `300ms` delay. If this is `false`, there will only be a `17ms` delay.
     *
     * > The delay is required so that any event listeners will still be correctly invoked when an item is clicked.
     */
    autocloseAfterInk: PropTypes.bool,

    /**
     * Boolean if the `type` prop should be constant across all media sizes. This is only valid if the `type` is
     * one of the temporary types.
     *
     * This will basically mean that when attempting to do a media adjustment, it will use the `type` prop instead of
     * `mobileType`, `tabletType`, and `desktopType` to determine the next drawer type.
     */
    constantType: PropTypes.bool.isRequired,

    closeOnNavItemClick: deprecated(PropTypes.bool, 'Use `autoclose` instead'),
  };

  static defaultProps = {
    defaultMedia: 'mobile',
    mobileType: Drawer.DrawerTypes.TEMPORARY,
    mobileMinWidth: MOBILE_MIN_WIDTH,
    tabletType: Drawer.DrawerTypes.PERSISTENT,
    tabletMinWidth: TABLET_MIN_WIDTH,
    desktopType: Drawer.DrawerTypes.FULL_HEIGHT,
    desktopMinWidth: DESKTOP_MIN_WIDTH,
    position: 'left',
    transitionDuration: 300,
    autoclose: true,
    clickableDesktopOverlay: true,
    constantType: true,
  };

  /**
   * Determines the current media and returns an object containing matches for `mobile`, `tablet`, `desktop`,
   * and the current drawer type. This expects a `props` object of the drawer.
   *
   * If this is used server side, it will default to only matching mobile.
   *
   * @param {Object=} props - The current drawer's prop shape to extract the mobile, tablet, and desktop type/min
   *    widths. This defaults to the drawer's default props.
   * @return {Object} an object containing the media matches and the current type to use for the drawer.
   */
  static getCurrentMedia(props = Drawer.defaultProps) {
    const {
      mobileMinWidth,
      tabletMinWidth,
      desktopMinWidth,
      mobileType,
      tabletType,
      desktopType,
      constantType,
    } = props;
    if (typeof window === 'undefined') {
      const type = constantType && props.type ? props.type : mobileType;
      return { mobile: true, tablet: false, desktop: false, type };
    }

    const mobile = Drawer.matchesMedia(mobileMinWidth, tabletMinWidth - 1);
    const tablet = Drawer.matchesMedia(tabletMinWidth, desktopMinWidth);
    const desktop = Drawer.matchesMedia(desktopMinWidth);

    let type;
    if (constantType && props.type && isTemporary(props.type)) {
      type = props.type;
    } else if (desktop) {
      type = desktopType;
    } else if (tablet) {
      type = tabletType;
    } else {
      type = mobileType;
    }

    return { type, mobile, tablet, desktop };
  }

  /**
   * Simply does a `window.matchMedia(query)` where the query gets defined as a min width
   * and optional max width.
   *
   * @param {Number} min - The min width for the media query.
   * @param {Number=} max - An optional max width to include for the media query.
   * @return true if the media matches.
   */
  static matchesMedia(min, max) {
    let media = `screen and (min-width: ${min}px)`;
    if (max) {
      media += ` and (max-width: ${max}px)`;
    }

    return window.matchMedia(media).matches;
  }

  static contextTypes = {
    renderNode: PropTypes.object,
  };

  constructor(props) {
    super(props);

    const { defaultVisible, defaultMedia, overlay } = props;

    this.state = {
      mobile: defaultMedia === 'mobile',
      tablet: defaultMedia === 'tablet',
      desktop: defaultMedia === 'desktop',
      animating: false,
      overlayActive: false,
      drawerActive: false,
    };

    if (typeof props.type === 'undefined') {
      this.state.type = props[`${defaultMedia}Type`];
    }

    const type = getField(props, this.state, 'type');
    this._initialFix = true;

    if (typeof props.visible === 'undefined') {
      this.state.visible = typeof defaultVisible !== 'undefined'
        ? defaultVisible
        : isPermanent(type);
    }

    const visible = getField(props, this.state, 'visible');

    this.state.overlayActive = (typeof overlay !== 'undefined' ? overlay : isTemporary(type) && !this.state.desktop)
      && visible;
    this.state.drawerActive = visible;

    this._animate = this._animate.bind(this);
    this._closeDrawer = this._closeDrawer.bind(this);
    this._setNavigation = this._setNavigation.bind(this);
    this._handleNavClick = this._handleNavClick.bind(this);
    this._updateType = this._updateType.bind(this);
    this._updateMedia = this._updateMedia.bind(this);
  }

  componentWillMount() {
    if (typeof window !== 'undefined') {
      this._updateType(this.props);
    }
  }

  componentDidMount() {
    window.addEventListener('resize', this._updateMedia);
  }

  componentWillReceiveProps(nextProps) {
    const {
      mobileMinWidth,
      mobileType,
      tabletMinWidth,
      tabletType,
      desktopMinWidth,
      desktopType,
    } = this.props;

    if (nextProps.mobileMinWidth !== mobileMinWidth || nextProps.mobileType !== mobileType
      || nextProps.tabletMinWidth !== tabletMinWidth || nextProps.tabletType !== tabletType
      || nextProps.desktopMinWidth !== desktopMinWidth || nextProps.desktopType !== desktopType) {
      this._updateType(nextProps);
    }

    const { visible, transitionDuration, overlay } = nextProps;
    if (this.props.visible === nextProps.visible) {
      return;
    }

    const type = getField(nextProps, this.state, 'type');
    this._animate(visible, type, transitionDuration, overlay, this.state.desktop);
  }

  componentWillUpdate(nextProps, nextState) {
    const { visible } = nextState;
    if (typeof nextProps.visible !== 'undefined' || this.state.visible === visible) {
      return;
    }
    const type = getField(nextProps, nextState, 'type');
    this._animate(visible, type, nextProps.transitionDuration, nextProps.overlay, nextState.desktop);
  }

  componentWillUnmount() {
    if (this._timeout) {
      clearTimeout(this._timeout);
    }

    if (this._closeTimeout) {
      clearTimeout(this._closeTimeout);
    }

    window.removeEventListener('resize', this._updateMedia);
  }

  _updateType(props) {
    const {
      onMediaTypeChange,
      onVisibilityToggle,
      overlay,
    } = props;

    let state = Drawer.getCurrentMedia(props);
    const diffType = getField(props, this.state, 'type') !== state.type;
    const diffMedia = state.mobile !== this.state.mobile
      || state.tablet !== this.state.tablet
      || state.desktop !== this.state.desktop;

    if (onMediaTypeChange && (diffType || diffMedia)) {
      onMediaTypeChange(state.type, { mobile: state.mobile, tablet: state.tablet, desktop: state.desktop });
    }

    if (diffType) {
      let visible = isPermanent(state.type);
      if (this._initialFix) {
        if (props.defaultVisible) {
          visible = props.defaultVisible;
        } else if (props.visible) {
          visible = props.visible;
        }
      }

      const prevVisible = getField(props, this.state, 'visible');
      if (onVisibilityToggle && (visible !== prevVisible)) {
        onVisibilityToggle(visible);
      }

      if (typeof props.visible === 'undefined') {
        state.visible = visible;
      }
    } else if (this._initialFix && diffMedia) {
      state.overlayActive = (typeof overlay !== 'undefined' ? overlay : isTemporary(state.type) && !state.desktop)
        && getField(props, this.state, 'visible');
    }

    if (typeof props.type !== 'undefined') {
      const { type, ...realState } = state; // eslint-disable-line no-unused-vars
      state = realState;
    }

    this._initialFix = false;
    this.setState(state);
  }

  _updateMedia() {
    this._updateType(this.props);
  }

  _animate(visible, type, timeout, overlay, desktop) {
    if (visible) {
      this.timeout = setTimeout(() => {
        this.timeout = null;

        this.setState({
          overlayActive: overlay || (isTemporary(type) && !desktop),
          drawerActive: true,
          animating: true,
        });
      }, TICK);
    } else {
      this._timeout = setTimeout(() => {
        this._timeout = null;

        this.setState({ animating: false });
      }, timeout);
      this.setState({ animating: true, overlayActive: false, drawerActive: false });
    }
  }

  _setNavigation(navigation) {
    this._navigation = findDOMNode(navigation);
  }

  _handleNavClick(e) {
    const { closeOnNavItemClick, autoclose, autocloseAfterInk } = this.props;
    const enabled = typeof closeOnNavItemClick !== 'undefined' ? closeOnNavItemClick : autoclose;
    if (!enabled || !isTemporary(getField(this.props, this.state, 'type'))) {
      return;
    }

    let { target } = e;
    while (target && this._navigation.contains(target)) {
      if (target.classList.contains('md-list-tile')) {
        // Clicked a nav item that has a nested list
        if (target.getAttribute('aria-expanded') !== null) {
          return;
        }

        this._closeTimeout = setTimeout(() => {
          this._closeTimeout = null;

          this._closeDrawer(e);
        }, autocloseAfterInk ? 300 : TICK);
        return;
      }

      target = target.parentNode;
    }
  }

  _closeDrawer() {
    if (this.props.onVisibilityToggle) {
      this.props.onVisibilityToggle(false);
    }

    if (typeof this.props.visible === 'undefined') {
      this.setState({ visible: false });
    }
  }

  render() {
    const { overlayActive, drawerActive, animating } = this.state;
    const {
      style,
      className,
      navStyle,
      navClassName,
      component,
      navItems,
      header,
      children,
      inline,
      position,
      overlay,
      clickableDesktopOverlay,
      lastChild,
      portal,
      /* eslint-disable no-unused-vars */
      type: propType,
      visible: propVisible,
      renderNode: propRenderNode,
<<<<<<< HEAD
=======
      constantType,
>>>>>>> 99af5415
      defaultVisible,
      defaultMedia,
      mobileType,
      mobileMinWidth,
      tabletType,
      tabletMinWidth,
      desktopType,
      desktopMinWidth,
      transitionDuration,
      onVisibilityToggle,
      onMediaTypeChange,
      autoclose,
      autocloseAfterInk,
      closeOnNavItemClick,
<<<<<<< HEAD
      constantType,
=======
>>>>>>> 99af5415
      /* eslint-enable no-unused-vars */
      ...props
    } = this.props;

    const { desktop } = this.state;
    const renderNode = getField(this.props, this.context, 'renderNode');
    const visible = getField(this.props, this.state, 'visible');
    const type = getField(this.props, this.state, 'type');
    const mini = isMini(type);
    const temporary = isTemporary(type);
    const floating = DrawerTypes.FLOATING === type;
    const permanent = isPermanent(type);

    let Component;
    if (component) {
      Component = component;
    } else if (navItems) {
      Component = 'nav';
    } else {
      Component = 'aside';
    }

    let navigation;
    if (navItems) {
      navigation = (
        <List
          ref={this._setNavigation}
          key="navigation"
          style={navStyle}
          className={cn('md-list--drawer', {
            'md-toolbar-relative': mini && !visible,
            'md-background': floating,
          }, navClassName)}
          onClick={this._handleNavClick}
        >
          {navItems.map(mapToListParts)}
        </List>
      );
    }
    let zDepth = 1;
    if (floating || inline) {
      zDepth = 0;
    } else if (temporary && visible) {
      zDepth = 5;
    }

    const overlayVisible = (!desktop || clickableDesktopOverlay)
      && (overlay || temporary)
      && (animating || visible);

    const drawer = (
      <Paper
        {...props}
        key="drawer"
        component={Component}
        zDepth={zDepth}
        raiseOnHover={false}
        style={style}
        className={cn('md-drawer', {
          [`md-drawer--${position}`]: !inline,
          'md-drawer--fixed': !inline,
          'md-drawer--inline': inline,
          'md-drawer--active': mini || drawerActive,
          'md-drawer--mini': mini,
          'md-transition--decceleration': visible,
          'md-transition--acceleration': !visible,
          'md-background': inline || floating,
          'md-background--card': !floating && !inline,
        }, className)}
      >
        {header}
        {navigation}
        {children}
        <Portal visible={overlayVisible} renderNode={renderNode}>
          <div
            key="overlay"
            className={cn('md-overlay md-overlay--drawer md-pointer--hover', {
              'md-overlay--active': overlayActive,
            })}
            onClick={this._closeDrawer}
          />
        </Portal>
      </Paper>
    );

    if (inline || permanent) {
      return drawer;
    } else if (!portal) {
      return mini || animating || visible ? drawer : null;
    }

    return (
      <Portal visible={mini || animating || visible} renderNode={renderNode} lastChild={lastChild}>
        {drawer}
      </Portal>
    );
  }
}<|MERGE_RESOLUTION|>--- conflicted
+++ resolved
@@ -600,10 +600,7 @@
       type: propType,
       visible: propVisible,
       renderNode: propRenderNode,
-<<<<<<< HEAD
-=======
       constantType,
->>>>>>> 99af5415
       defaultVisible,
       defaultMedia,
       mobileType,
@@ -618,10 +615,7 @@
       autoclose,
       autocloseAfterInk,
       closeOnNavItemClick,
-<<<<<<< HEAD
       constantType,
-=======
->>>>>>> 99af5415
       /* eslint-enable no-unused-vars */
       ...props
     } = this.props;
