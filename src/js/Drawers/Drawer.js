--- conflicted
+++ resolved
@@ -453,12 +453,6 @@
       onMediaTypeChange(state.type, { mobile: state.mobile, tablet: state.tablet, desktop: state.desktop });
     }
 
-<<<<<<< HEAD
-    if (typeof props.type !== 'undefined') {
-      const { type, ...realState } = state; // eslint-disable-line no-unused-vars
-      state = realState;
-    }
-=======
     if (diffType) {
       let visible = isPermanent(state.type);
       if (this._initialFix) {
@@ -467,7 +461,6 @@
         } else if (props.visible) {
           visible = props.visible;
         }
->>>>>>> 5da0d997
 
         this._initialFix = false;
       }
@@ -483,7 +476,8 @@
     }
 
     if (typeof props.type !== 'undefined') {
-      delete state.type;
+      const { type, ...realState } = state; // eslint-disable-line no-unused-vars
+      state = realState;
     }
 
     this.setState(state);
