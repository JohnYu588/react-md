--- conflicted
+++ resolved
@@ -13,11 +13,7 @@
 
 import Drawer from '../Drawer';
 import Dialog from '../../Dialogs/Dialog';
-<<<<<<< HEAD
-import DialogContainer from '../../Dialogs/DialogContainer';
 import Portal from '../../Helpers/Portal';
-=======
->>>>>>> 38631291
 
 describe('Drawer', () => {
   it('should inherit the dialog\'s renderNode context', () => {
@@ -27,15 +23,17 @@
     expect(drawer.context.renderNode).toBe(renderNode);
   });
 
-<<<<<<< HEAD
-  it('should inerhit and pass the dialog\'s renderNode context', () => {
-    const dialog = renderIntoDocument(
-      <Dialog id="test">
-        <Drawer defaultVisible id="test-2">
-          <DialogContainer id="nested-dialog" visible onHide={jest.fn()} />
-        </Drawer>
-      </Dialog>
-=======
+  it('should not render in the Portal component by default', () => {
+    const drawer = shallow(<Drawer />);
+    expect(drawer.find(Portal).length).toBe(0);
+  });
+
+  it('should render in the Portal component if the portal prop is enabled', () => {
+    const drawer = shallow(<Drawer portal />);
+    // One for overlay and one for the drawer itself
+    expect(drawer.find(Portal).length).toBe(2);
+  });
+
   it('should call the updateType function after initial mount', () => {
     const onVisibilityToggle = jest.fn();
     renderIntoDocument(
@@ -43,11 +41,11 @@
         onVisibilityToggle={onVisibilityToggle}
         drawerType={Drawer.DrawerTypes.PERSISTENT}
       />
->>>>>>> 38631291
     );
 
     expect(onVisibilityToggle.mock.calls.length).toBe(1);
   });
+
 
   it('should not call the updateType function after mounting if defaultVisible is true', () => {
     const onVisibilityToggle = jest.fn();
@@ -64,17 +62,6 @@
     expect(onVisibilityToggle.mock.calls.length).toBe(0);
     expect(onMediaTypeChange.mock.calls.length).toBe(0);
     expect(drawer.state.visible).toBe(true);
-  });
-
-  it('should not render in the Portal component by default', () => {
-    const drawer = shallow(<Drawer />);
-    expect(drawer.find(Portal).length).toBe(0);
-  });
-
-  it('should render in the Portal component if the portal prop is enabled', () => {
-    const drawer = shallow(<Drawer portal />);
-    // One for overlay and one for the drawer itself
-    expect(drawer.find(Portal).length).toBe(2);
   });
 
   describe('matchesMedia', () => {
