/* eslint-env jest */
<<<<<<< HEAD
=======
/* eslint-disable max-len */
jest.unmock('../Drawer');
jest.unmock('../DrawerTypes');
jest.unmock('../isType');
jest.unmock('../../constants/media');
jest.unmock('../../Dialogs/Dialog');
jest.unmock('../../Papers/Paper');

>>>>>>> cfcbed32
import React from 'react';
import { shallow } from 'enzyme';
import {
  renderIntoDocument,
  findRenderedComponentWithType,
} from 'react-addons-test-utils';

import Drawer from '../Drawer';
import Dialog from '../../Dialogs/Dialog';
import Portal from '../../Helpers/Portal';

describe('Drawer', () => {
  it('should inherit the dialog\'s renderNode context', () => {
    const dialog = renderIntoDocument(<Dialog id="test" aria-label="Test"><Drawer /></Dialog>);
    const drawer = findRenderedComponentWithType(dialog, Drawer);
    const { renderNode } = dialog.getChildContext();
    expect(drawer.context.renderNode).toBe(renderNode);
  });

  it('should not render in the Portal component by default', () => {
    const drawer = shallow(<Drawer />);
    expect(drawer.find(Portal).length).toBe(0);
  });

  it('should render in the Portal component if the portal prop is enabled', () => {
    const drawer = shallow(<Drawer portal />);
    // One for overlay and one for the drawer itself
    expect(drawer.find(Portal).length).toBe(2);
  });

<<<<<<< HEAD

  it('should not call the updateType function after mounting if defaultVisible is true', () => {
    const onVisibilityToggle = jest.fn();
    const onMediaTypeChange = jest.fn();
    const drawer = renderIntoDocument(
      <Drawer
        defaultVisible
        onMediaTypeChange={onMediaTypeChange}
        onVisibilityToggle={onVisibilityToggle}
        type={Drawer.DrawerTypes.PERSISTENT}
      />
    );

    expect(onVisibilityToggle.mock.calls.length).toBe(0);
    expect(onMediaTypeChange.mock.calls.length).toBe(0);
    expect(drawer.state.visible).toBe(true);
=======
  describe('updateType', () => {
    const MATCH_MEDIA = window.matchMedia;
    const matchesMobile = jest.fn(query => ({
      matches: query.indexOf(Drawer.defaultProps.mobileMinWidth) !== -1,
    }));
    const matchesTablet = jest.fn(query => ({
      matches: query.indexOf(Drawer.defaultProps.tabletMinWidth) !== -1,
    }));
    const matchesDesktop = jest.fn(query => ({
      matches: query.indexOf('max') === -1
        && query.indexOf(Drawer.defaultProps.desktopMinWidth) !== -1,
    }));
    afterAll(() => {
      window.matchMedia = MATCH_MEDIA;
    });

    it('should correctly set the default visibility on mobile devices', () => {
      const props = {
        navItems: [],
        mobileType: Drawer.DrawerTypes.TEMPORARY,
        tabletType: Drawer.DrawerTypes.PERSISTENT,
        desktopType: Drawer.DrawerTypes.FULL_HEIGHT,
        onMediaTypeChange: jest.fn(),
        onVisibilityToggle: jest.fn(),
      };

      window.matchMedia = matchesMobile;
      const drawer = renderIntoDocument(<Drawer {...props} />);
      expect(drawer.state.visible).toBe(false);
      expect(drawer.state.type).toBe(Drawer.DrawerTypes.TEMPORARY);
      expect(props.onMediaTypeChange.mock.calls.length).toBe(0);
      expect(props.onVisibilityToggle.mock.calls.length).toBe(0);
    });

    it('should correctly set the default visibility on tablets', () => {
      const props = {
        navItems: [],
        mobileType: Drawer.DrawerTypes.TEMPORARY,
        tabletType: Drawer.DrawerTypes.PERSISTENT,
        desktopType: Drawer.DrawerTypes.FULL_HEIGHT,
        onMediaTypeChange: jest.fn(),
        onVisibilityToggle: jest.fn(),
      };

      window.matchMedia = matchesTablet;
      const drawer = renderIntoDocument(<Drawer {...props} />);
      expect(drawer.state.visible).toBe(false);
      expect(drawer.state.type).toBe(Drawer.DrawerTypes.PERSISTENT);
      expect(props.onMediaTypeChange.mock.calls.length).toBe(1);
      expect(props.onMediaTypeChange).toBeCalledWith(Drawer.DrawerTypes.PERSISTENT, { mobile: false, tablet: true, desktop: false });
      expect(props.onVisibilityToggle.mock.calls.length).toBe(0);
    });

    it('should correctly set the default visibility on desktop', () => {
      const props = {
        navItems: [],
        mobileType: Drawer.DrawerTypes.TEMPORARY,
        tabletType: Drawer.DrawerTypes.PERSISTENT,
        desktopType: Drawer.DrawerTypes.FULL_HEIGHT,
        onMediaTypeChange: jest.fn(),
        onVisibilityToggle: jest.fn(),
      };

      window.matchMedia = matchesDesktop;
      const drawer = renderIntoDocument(<Drawer {...props} />);
      expect(drawer.state.visible).toBe(true);
      expect(drawer.state.type).toBe(Drawer.DrawerTypes.FULL_HEIGHT);
      expect(props.onMediaTypeChange.mock.calls.length).toBe(1);
      expect(props.onMediaTypeChange).toBeCalledWith(Drawer.DrawerTypes.FULL_HEIGHT, { mobile: false, tablet: false, desktop: true });
      expect(props.onVisibilityToggle.mock.calls.length).toBe(1);
      expect(props.onVisibilityToggle).toBeCalledWith(true);
    });

    it('should not update the visibility to false when the defaultVisible prop is enabled and the drawer type is temporary for any screen size', () => {
      const props = {
        defaultVisible: true,
        navItems: [],
        mobileType: Drawer.DrawerTypes.TEMPORARY,
        tabletType: Drawer.DrawerTypes.TEMPORARY,
        desktopType: Drawer.DrawerTypes.TEMPORARY,
        onMediaTypeChange: jest.fn(),
        onVisibilityToggle: jest.fn(),
      };

      window.matchMedia = matchesMobile;
      let drawer = renderIntoDocument(<Drawer {...props} />);
      expect(drawer.state.visible).toBe(true);
      expect(drawer.state.type).toBe(Drawer.DrawerTypes.TEMPORARY);
      expect(props.onMediaTypeChange.mock.calls.length).toBe(0);
      expect(props.onVisibilityToggle.mock.calls.length).toBe(0);

      window.matchMedia = matchesTablet;
      drawer = renderIntoDocument(<Drawer {...props} />);
      expect(drawer.state.visible).toBe(true);
      expect(drawer.state.type).toBe(Drawer.DrawerTypes.TEMPORARY);
      expect(props.onMediaTypeChange.mock.calls.length).toBe(1);
      expect(props.onMediaTypeChange).toBeCalledWith(props.tabletType, { mobile: false, tablet: true, desktop: false });
      expect(props.onVisibilityToggle.mock.calls.length).toBe(0);

      window.matchMedia = matchesDesktop;
      drawer = renderIntoDocument(<Drawer {...props} />);
      expect(drawer.state.visible).toBe(true);
      expect(drawer.state.type).toBe(Drawer.DrawerTypes.TEMPORARY);
      expect(props.onMediaTypeChange.mock.calls.length).toBe(2);
      expect(props.onMediaTypeChange).toBeCalledWith(props.desktopType, { mobile: false, tablet: false, desktop: true });
      expect(props.onVisibilityToggle.mock.calls.length).toBe(0);
    });


    it('should correctly update the visibility when the visible prop was defined and there was a media type change with visibility', () => {
      const props = {
        visible: false,
        defaultMedia: 'mobile',
        onMediaTypeChange: jest.fn(),
        onVisibilityToggle: jest.fn(),
      };

      window.matchMedia = matchesDesktop;
      renderIntoDocument(<Drawer {...props} />);
      expect(props.onMediaTypeChange).toBeCalledWith(Drawer.defaultProps.desktopType, { mobile: false, tablet: false, desktop: true });
      expect(props.onVisibilityToggle).toBeCalledWith(true);

      window.matchMedia = matchesMobile;
      renderIntoDocument(<Drawer {...props} visible defaultMedia="desktop" />);
      expect(props.onMediaTypeChange).toBeCalledWith(Drawer.defaultProps.mobileType, { mobile: true, tablet: false, desktop: false });
      expect(props.onVisibilityToggle).toBeCalledWith(true);
    });
>>>>>>> cfcbed32
  });

  describe('matchesMedia', () => {
    const MATCH_MEDIA = window.matchMedia;
    let matchMedia;
    beforeEach(() => {
      matchMedia = jest.fn(() => ({ matches: false }));
      window.matchMedia = matchMedia;
    });

    it('should call the window.matchMedia with a min width', () => {
      Drawer.matchesMedia(320);
      expect(matchMedia.mock.calls.length).toBe(1);
      expect(matchMedia.mock.calls[0][0]).toBe('screen and (min-width: 320px)');

      Drawer.matchesMedia(800);
      expect(matchMedia.mock.calls.length).toBe(2);
      expect(matchMedia.mock.calls[1][0]).toBe('screen and (min-width: 800px)');
    });

    it('should call window.matchMedia with the min and max width', () => {
      Drawer.matchesMedia(320, 800);
      expect(matchMedia.mock.calls.length).toBe(1);
      expect(matchMedia.mock.calls[0][0]).toBe('screen and (min-width: 320px) and (max-width: 800px)');
    });

    afterAll(() => {
      window.matchMedia = MATCH_MEDIA;
    });
  });

  describe('getCurrentMedia', () => {
    const { mobileMinWidth, tabletMinWidth, desktopMinWidth } = Drawer.defaultProps;
    const MATCH_MEDIA = window.matchMedia;
    it('should return the mobile drawer type when the media matches mobile', () => {
      window.matchMedia = jest.fn(query => ({
        matches: !!query.match(`min-width: ${mobileMinWidth}`),
      }));
      const expected = { mobile: true, tablet: false, desktop: false, type: Drawer.defaultProps.mobileType };
      expect(Drawer.getCurrentMedia()).toEqual(expected);
    });

    it('should return the tablet drawer type when the media matches tablet', () => {
      window.matchMedia = jest.fn(query => ({
        matches: !!query.match(`min-width: ${tabletMinWidth}`),
      }));
      const expected = { mobile: false, tablet: true, desktop: false, type: Drawer.defaultProps.tabletType };
      expect(Drawer.getCurrentMedia()).toEqual(expected);
    });

    it('should return the desktop drawer type when the media matches desktop', () => {
      window.matchMedia = jest.fn(query => ({
        matches: !!query.match(`min-width: ${desktopMinWidth}`),
      }));
      const expected = { mobile: false, tablet: false, desktop: true, type: Drawer.defaultProps.desktopType };
      expect(Drawer.getCurrentMedia()).toEqual(expected);
    });

    afterAll(() => {
      window.matchMedia = MATCH_MEDIA;
    });
  });
});<|MERGE_RESOLUTION|>--- conflicted
+++ resolved
@@ -1,15 +1,6 @@
 /* eslint-env jest */
-<<<<<<< HEAD
-=======
 /* eslint-disable max-len */
-jest.unmock('../Drawer');
-jest.unmock('../DrawerTypes');
-jest.unmock('../isType');
-jest.unmock('../../constants/media');
-jest.unmock('../../Dialogs/Dialog');
 jest.unmock('../../Papers/Paper');
-
->>>>>>> cfcbed32
 import React from 'react';
 import { shallow } from 'enzyme';
 import {
@@ -40,24 +31,6 @@
     expect(drawer.find(Portal).length).toBe(2);
   });
 
-<<<<<<< HEAD
-
-  it('should not call the updateType function after mounting if defaultVisible is true', () => {
-    const onVisibilityToggle = jest.fn();
-    const onMediaTypeChange = jest.fn();
-    const drawer = renderIntoDocument(
-      <Drawer
-        defaultVisible
-        onMediaTypeChange={onMediaTypeChange}
-        onVisibilityToggle={onVisibilityToggle}
-        type={Drawer.DrawerTypes.PERSISTENT}
-      />
-    );
-
-    expect(onVisibilityToggle.mock.calls.length).toBe(0);
-    expect(onMediaTypeChange.mock.calls.length).toBe(0);
-    expect(drawer.state.visible).toBe(true);
-=======
   describe('updateType', () => {
     const MATCH_MEDIA = window.matchMedia;
     const matchesMobile = jest.fn(query => ({
@@ -165,8 +138,6 @@
       expect(props.onMediaTypeChange).toBeCalledWith(props.desktopType, { mobile: false, tablet: false, desktop: true });
       expect(props.onVisibilityToggle.mock.calls.length).toBe(0);
     });
-
-
     it('should correctly update the visibility when the visible prop was defined and there was a media type change with visibility', () => {
       const props = {
         visible: false,
@@ -185,7 +156,6 @@
       expect(props.onMediaTypeChange).toBeCalledWith(Drawer.defaultProps.mobileType, { mobile: true, tablet: false, desktop: false });
       expect(props.onVisibilityToggle).toBeCalledWith(true);
     });
->>>>>>> cfcbed32
   });
 
   describe('matchesMedia', () => {
