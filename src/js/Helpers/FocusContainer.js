import React, { PureComponent } from 'react';
import PropTypes from 'prop-types';
import { findDOMNode } from 'react-dom';
import invariant from 'invariant';

import isValidFocusKeypress from '../utils/EventUtils/isValidFocusKeypress';

const hrefables = ['a', 'area'].map(tag => `${tag}[href],`).join('');
const disableables = ['button', 'input', 'textarea', 'select'].map(tag => `${tag}:not([disabled]),`).join('');
const FOCUSABLE_QUERY = `${hrefables}${disableables}*[tabIndex]`;

/**
 * This component is used for keeping the focus within some container. When the container
 * is mounted and the `focusOnMount` prop is `true`, it will attempt to focus either:
 * - an element that matches `document.getElementById(this.props.initialFocus)`
 * - an element that matches `this._container.querySelector(this.props.initialFocus)`
 * - the first focusable element in it's children (if `this.props.initialFocus` is omitted)
 */
export default class FocusContainer extends PureComponent {
  static propTypes = {
    /**
     * The component to render as. This can be a React DOM element or
     * a react Component.
     */
    component: PropTypes.oneOfType([
      PropTypes.string,
      PropTypes.func,
    ]).isRequired,

    /**
     * An optional style to apply.
     */
    style: PropTypes.object,

    /**
     * An optional className to apply.
     */
    className: PropTypes.string,

    /**
     * The children to display.
     */
    children: PropTypes.node,

    /**
     * An optional id string or a query selector string to use for the initial focus.
     * This will only be triggered if the `focusOnMount` prop is `true`. If this is
     * omitted and the `focusOnMount` prop is `true`, the first focusable element in the
     * container will be focused.
     *
     * Examples:
     *
     * ```js
     * initialFocus="#someAmazingId"
     * // or
     * initialFocus=".md-btn,.md-list-tile"
     * ```
     */
    initialFocus: PropTypes.string,

    /**
     * Boolean if an element in the container should be focused when mounted.
     */
    focusOnMount: PropTypes.bool,

    /**
     * An optional list of additional key codes to use for focus events.
     */
    additionalFocusKeys: PropTypes.arrayOf(PropTypes.number),

    /**
     * Boolean if the focus container should start or stop containing the focus within the container.
     * This is useful for changing the focus requirements after mount.
     */
    containFocus: PropTypes.bool,
  };

  static defaultProps = {
    component: 'div',
    containFocus: true,
  };

<<<<<<< HEAD
=======
  constructor(props) {
    super(props);

    this.state = {};
    this._containFocus = this._containFocus.bind(this);
    this._handleKeyDown = this._handleKeyDown.bind(this);
    this._enableFocusTrap = this._enableFocusTrap.bind(this);
    this._disableFocusTrap = this._disableFocusTrap.bind(this);
    this._attemptInitialFocus = this._attemptInitialFocus.bind(this);
  }

>>>>>>> 70442d3e
  componentWillReceiveProps(nextProps) {
    if (this.props.containFocus === nextProps.containFocus) {
      return;
    }

    if (nextProps.containFocus) {
      this._enableFocusTrap();
      this._attemptInitialFocus();
    } else {
      this._disableFocusTrap();
    }
  }

  componentDidUpdate() {
    if (this.props.containFocus && this._container) {
      this._focusables = Array.prototype.slice.call(this._container.querySelectorAll(FOCUSABLE_QUERY))
        .filter(el => el.tabIndex !== -1);
    }
  }

  componentWillUnmount() {
    if (this.props.containFocus) {
      this._disableFocusTrap();
    }
  }

<<<<<<< HEAD
  _enableFocusTrap = () => {
    window.addEventListener('focus', this._handleFocus, true);
=======
  _enableFocusTrap() {
>>>>>>> 70442d3e
    window.addEventListener('keydown', this._handleKeyDown, true);
  };

<<<<<<< HEAD
  _disableFocusTrap = () => {
    window.removeEventListener('focus', this._handleFocus, true);
=======
  _disableFocusTrap() {
>>>>>>> 70442d3e
    window.removeEventListener('keydown', this._handleKeyDown, true);
  };

  _attemptInitialFocus = () => {
    if (!this._container) {
      return;
    }

    const { initialFocus } = this.props;

    const toFocus = initialFocus
      ? document.getElementById(initialFocus) || this._container.querySelector(initialFocus)
      : this._focusables[0];

    let debugError;
    if (!toFocus && initialFocus) {
      debugError = ' The `initialFocus` did not match a document\'s `id` or was an invalid ';
      debugError += `\`querySelector\` for the container. \`initialFocus\`: \`${initialFocus}\`. `;
      debugError += 'If this was supposed to be an `id`, make sure to prefix with the `#` symbol.';
    }

    invariant(
      toFocus,
      'You specified that the `FocusContainer` should focus an element on mount, ' +
      'but a focusable element was not found in the children. This could be because ' +
      'the `initialFocus` prop is an invalid id or query selector, or the children ' +
      `do not contain a valid focusable element.${debugError}`
    );

    if (toFocus) {
      toFocus.focus();
    }
  };

  /**
   * Manages the event listeners to contain the focus within some container.  When the container
   * ref is not null, the container has mounted and then attempts to focus an element inside
   * if the `focusOnMount` prop is `true`.
   */
  _containFocus = (containerRef) => {
    if (containerRef === null) {
      this._container = null;
      this._disableFocusTrap();
      return;
    }

    const { focusOnMount, containFocus } = this.props;
    this._container = findDOMNode(containerRef);
    this._focusables = Array.prototype.slice.call(this._container.querySelectorAll(FOCUSABLE_QUERY))
      .filter(el => el.tabIndex !== -1);

    if (focusOnMount) {
      this._attemptInitialFocus();
    }

    if (containFocus) {
      this._enableFocusTrap();
    }
  };

<<<<<<< HEAD
  _handleFocus = (e) => {
    if (e.target !== window && this._shifted && this._container && !this._container.contains(e.target)) {
      // Prevent the default focus action and focus the last focusable item
      e.stopPropagation();
      this._focusables[this._focusables.length - 1].focus();
    }
  };

  _handleKeyDown = (e) => {
=======
  _handleKeyDown(e) {
>>>>>>> 70442d3e
    this._shifted = e.shiftKey;
    if (!isValidFocusKeypress(e, this.props.additionalFocusKeys)) {
      return;
    }

    const { target, shiftKey } = e;
    const [first, ...focusables] = this._focusables;
    const last = focusables[focusables.length - 1];

    if (shiftKey && target === first) {
      e.preventDefault();
      last.focus();
    } else if (!shiftKey && target === last) {
      e.preventDefault();
      first.focus();
    }
  };

  render() {
    const {
      component: Component,
      /* eslint-disable no-unused-vars */
      initialFocus,
      focusOnMount,
      containFocus,
      additionalFocusKeys,
      /* eslint-enable no-unused-vars */
      ...props
    } = this.props;

    return <Component {...props} ref={this._containFocus} />;
  }
}<|MERGE_RESOLUTION|>--- conflicted
+++ resolved
@@ -80,20 +80,6 @@
     containFocus: true,
   };
 
-<<<<<<< HEAD
-=======
-  constructor(props) {
-    super(props);
-
-    this.state = {};
-    this._containFocus = this._containFocus.bind(this);
-    this._handleKeyDown = this._handleKeyDown.bind(this);
-    this._enableFocusTrap = this._enableFocusTrap.bind(this);
-    this._disableFocusTrap = this._disableFocusTrap.bind(this);
-    this._attemptInitialFocus = this._attemptInitialFocus.bind(this);
-  }
-
->>>>>>> 70442d3e
   componentWillReceiveProps(nextProps) {
     if (this.props.containFocus === nextProps.containFocus) {
       return;
@@ -120,21 +106,11 @@
     }
   }
 
-<<<<<<< HEAD
   _enableFocusTrap = () => {
-    window.addEventListener('focus', this._handleFocus, true);
-=======
-  _enableFocusTrap() {
->>>>>>> 70442d3e
     window.addEventListener('keydown', this._handleKeyDown, true);
   };
 
-<<<<<<< HEAD
   _disableFocusTrap = () => {
-    window.removeEventListener('focus', this._handleFocus, true);
-=======
-  _disableFocusTrap() {
->>>>>>> 70442d3e
     window.removeEventListener('keydown', this._handleKeyDown, true);
   };
 
@@ -195,19 +171,7 @@
     }
   };
 
-<<<<<<< HEAD
-  _handleFocus = (e) => {
-    if (e.target !== window && this._shifted && this._container && !this._container.contains(e.target)) {
-      // Prevent the default focus action and focus the last focusable item
-      e.stopPropagation();
-      this._focusables[this._focusables.length - 1].focus();
-    }
-  };
-
   _handleKeyDown = (e) => {
-=======
-  _handleKeyDown(e) {
->>>>>>> 70442d3e
     this._shifted = e.shiftKey;
     if (!isValidFocusKeypress(e, this.props.additionalFocusKeys)) {
       return;
