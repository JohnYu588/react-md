import React, { PureComponent, Children } from 'react';
import PropTypes from 'prop-types';
import { findDOMNode } from 'react-dom';
import cn from 'classnames';
import { TAB } from '../constants/keyCodes';
import handleKeyboardAccessibility from '../utils/EventUtils/handleKeyboardAccessibility';

/**
 * The `AccessibleFakeButton` is a generic component that can be used to render
 * a `div` or any other non `button` components as a button. This should not be
 * used often.
 *
 * The `AccessibleFakeButton` allows the user to tab focus the element, use the
 * space or enter key to trigger the `onClick` event, and toggles the `aria-pressed`
 * attribute.
 */
export default class AccessibleFakeButton extends PureComponent {
  static propTypes = {
    /**
     * An optional style to apply.
     */
    style: PropTypes.object,

    /**
     * An optional className to apply.
     */
    className: PropTypes.string,

    /**
     * An optional function to call only when the button has been focused with the tab key.
     */
    tabbedClassName: PropTypes.string,

    /**
     * Any children to display in the Accessible Fake Button.
     */
    children: PropTypes.node,

    /**
     * An optional onClick function to call whent he user clicks the
     * button or presses space || enter.
     */
    onClick: PropTypes.func,

    /**
     * An optional onKeyDown function to call.
     */
    onKeyDown: PropTypes.func,

    /**
     * An optional onBlur function to call.
     */
    onBlur: PropTypes.func,

    /**
     * An optional onKeyUp function to call.
     */
    onKeyUp: PropTypes.func,

    /**
     * An optional function to call when the element is focused with the tab key.
     */
    onTabFocus: PropTypes.func,

    /**
     * The component to render the Fake button as.
     */
    component: PropTypes.oneOfType([
      PropTypes.func,
      PropTypes.string,
    ]).isRequired,

    /**
     * Boolean if the default outline should be removed the when the fake button has been focused.
     *
     * @see {@link #tabbedClassName}
     */
    noFocusOutline: PropTypes.bool,

    /**
     * The tab index to use for the Fake button so it is keyboard focusable.
     */
    tabIndex: PropTypes.number,

    /**
     * Boolean if the Button is disabled. This will prevent tab focus.
     */
    disabled: PropTypes.bool,

    /**
     * The role for the accessible fake button. It is recommended to keep it
     * the default of `button` unless you are rendering it as an `a` tag.
     */
    role: PropTypes.string,

    /**
     * The ink when coming from the AccessibleFakeInkedButton
     * @access private
     */
    ink: PropTypes.node,

    /**
     * Boolean if the spacebar should be used to trigger the click event. This _should_ be `true`
     * is almost all cases.
     */
    listenToSpace: PropTypes.bool,

    /**
     * Boolean if the enter key should be used to trigger the click event. This _should_ be `true`
     * in most cases. By default, the param will be ignored if the `role` attribute is for a `checkbox`
     * or `radio`. When it is a checkbox or radio, it will attempt to submit the form on the enter
     * keypress instead like the native elements.
     */
    listenToEnter: PropTypes.bool,
  };

  static defaultProps = {
    component: 'div',
    tabIndex: 0,
    role: 'button',
<<<<<<< HEAD
    noFocusOutline: true,
=======
    listenToEnter: true,
    listenToSpace: true,
>>>>>>> ff5619d7
  };

  state = { pressed: false, tabFocused: false };

  /**
   * Focuses the button.
   */
  focus = () => {
    if (this._node) {
      this._node.focus();
    }
  };

  /**
   * Blurs the button.
   */
  blur = () => {
    if (this._node) {
      this._node.blur();
    }
  };

  _setNode = (node) => {
    if (node) {
      this._node = findDOMNode(node);
    }
  };

  _handleClick = (e) => {
    if (this.props.disabled) {
      return;
    }

    if (this.props.onClick) {
      this.props.onClick(e);
    }

    this._node.focus();
    this.setState({ pressed: !this.state.pressed });
  };

<<<<<<< HEAD
  _handleKeyDown = (e) => {
    if (this.props.disabled) {
=======
  _handleKeyDown(e) {
    const { disabled, onKeyDown, listenToEnter, listenToSpace } = this.props;
    if (disabled) {
>>>>>>> ff5619d7
      return;
    }

    if (onKeyDown) {
      onKeyDown(e);
    }

<<<<<<< HEAD
    const key = e.which || e.keyCode;
    const space = key === SPACE;
    if (space) {
      // prevent the page from scrolling
      e.preventDefault();
    }

    if (key === ENTER || space) {
      this._handleClick(e);
    }
  };
=======
    handleKeyboardAccessibility(e, this._handleClick, listenToEnter, listenToSpace);
  }
>>>>>>> ff5619d7

  _handleKeyUp = (e) => {
    const { onKeyUp, onTabFocus } = this.props;
    if (onKeyUp) {
      onKeyUp(e);
    }

    if ((e.which || e.keyCode) === TAB) {
      if (onTabFocus) {
        onTabFocus(e);
      }

      this.setState({ tabFocused: true });
    }
  };

  _handleBlur = (e) => {
    if (this.props.onBlur) {
      this.props.onBlur(e);
    }

    if (this.state.tabFocused) {
      this.setState({ tabFocused: false });
    }
  };

  render() {
    const {
      component: Component,
      children,
      className,
      tabbedClassName,
      disabled,
      tabIndex,
      ink,
      noFocusOutline,
      /* eslint-disable no-unused-vars */
      onBlur,
      onClick,
      onKeyUp,
      onKeyDown,
      onTabFocus,
      /* eslint-enable no-unused-vars */
      ...props
    } = this.props;
<<<<<<< HEAD
=======
    delete props.onBlur;
    delete props.onClick;
    delete props.onKeyUp;
    delete props.onKeyDown;
    delete props.onTabFocus;
    delete props.listenToEnter;
    delete props.listenToSpace;
>>>>>>> ff5619d7

    let childElements = children;
    if (ink) {
      childElements = Children.toArray(children);
      childElements.unshift(ink);
    }

    return (
      <Component
        {...props}
        ref={this._setNode}
        className={cn('md-fake-btn', {
          'md-pointer--hover': !disabled,
          'md-fake-btn--no-outline': noFocusOutline,
          [tabbedClassName]: tabbedClassName && this.state.tabFocused,
        }, className)}
        disabled={disabled}
        tabIndex={disabled ? null : tabIndex}
        onBlur={this._handleBlur}
        onClick={this._handleClick}
        onKeyUp={this._handleKeyUp}
        onKeyDown={this._handleKeyDown}
        aria-pressed={this.state.pressed}
      >
        {childElements}
      </Component>
    );
  }
}<|MERGE_RESOLUTION|>--- conflicted
+++ resolved
@@ -118,12 +118,9 @@
     component: 'div',
     tabIndex: 0,
     role: 'button',
-<<<<<<< HEAD
     noFocusOutline: true,
-=======
     listenToEnter: true,
     listenToSpace: true,
->>>>>>> ff5619d7
   };
 
   state = { pressed: false, tabFocused: false };
@@ -165,14 +162,9 @@
     this.setState({ pressed: !this.state.pressed });
   };
 
-<<<<<<< HEAD
   _handleKeyDown = (e) => {
-    if (this.props.disabled) {
-=======
-  _handleKeyDown(e) {
     const { disabled, onKeyDown, listenToEnter, listenToSpace } = this.props;
     if (disabled) {
->>>>>>> ff5619d7
       return;
     }
 
@@ -180,22 +172,8 @@
       onKeyDown(e);
     }
 
-<<<<<<< HEAD
-    const key = e.which || e.keyCode;
-    const space = key === SPACE;
-    if (space) {
-      // prevent the page from scrolling
-      e.preventDefault();
-    }
-
-    if (key === ENTER || space) {
-      this._handleClick(e);
-    }
-  };
-=======
     handleKeyboardAccessibility(e, this._handleClick, listenToEnter, listenToSpace);
-  }
->>>>>>> ff5619d7
+  };
 
   _handleKeyUp = (e) => {
     const { onKeyUp, onTabFocus } = this.props;
@@ -231,6 +209,8 @@
       disabled,
       tabIndex,
       ink,
+      listenToEnter,
+      listenToSpace,
       noFocusOutline,
       /* eslint-disable no-unused-vars */
       onBlur,
@@ -241,16 +221,6 @@
       /* eslint-enable no-unused-vars */
       ...props
     } = this.props;
-<<<<<<< HEAD
-=======
-    delete props.onBlur;
-    delete props.onClick;
-    delete props.onKeyUp;
-    delete props.onKeyDown;
-    delete props.onTabFocus;
-    delete props.listenToEnter;
-    delete props.listenToSpace;
->>>>>>> ff5619d7
 
     let childElements = children;
     if (ink) {
