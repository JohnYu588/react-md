import React, { PureComponent } from 'react';
import PropTypes from 'prop-types';
import { findDOMNode } from 'react-dom';
import cn from 'classnames';
import deprecated from 'react-prop-types/lib/deprecated';

import getField from '../utils/getField';
import controlled from '../utils/PropTypes/controlled';
import { TAB } from '../constants/keyCodes';
import anchorShape from '../Helpers/anchorShape';
import fixedToShape from '../Helpers/fixedToShape';
import AccessibleFakeInkedButton from '../Helpers/AccessibleFakeInkedButton';
import Collapse from '../Helpers/Collapse';
import Collapser from '../FontIcons/Collapser';
import TileAddon from './TileAddon';
import ListItemText from './ListItemText';
import List from './List';
import Menu from '../Menus/Menu';

/**
 * The `ListItem` component is used for rendering a `li` tag with text and optional
 * icons/avatars.
 */
export default class ListItem extends PureComponent {
  static propTypes = {
    /**
     * An optional style to apply to the `li` tag.
     */
    style: PropTypes.object,

    /**
     * An optional className to apply to the `li` tag.
     */
    className: PropTypes.string,

    /**
     * An optional style to apply to the `.md-list-tile`.
     *
     * @see {@link #component}
     */
    tileStyle: PropTypes.object,

    /**
     * An optional className to apply to the `.md-list-tile`.
     *
     * @see {@link #component}
     */
    tileClassName: PropTypes.string,

    /**
     * An optional style to apply to the nested `List` that gets created when using `nestedItems`.
     */
    nestedListStyle: PropTypes.object,

    /**
     * An optional className to apply to the nested `List` that gets created when using `nestedItems`.
     */
    nestedListClassName: PropTypes.string,

    /**
     * Boolean if the nested `List` in a cascading menu should be restricted.
     */
    nestedListHeightRestricted: PropTypes.bool,

    /**
     * Any additional children to display in the `.md-list-tile`. If you use this prop,
     * you will most likely need to override the `height` for the `.md-list-tile--icon`,
     * `.md-list-tile--avatar`, `.md-list-tile--two-lines`, and/or `.md-list-tile--three-lines`
     * to get it to display correctly unless the children are positioned `absolute`.
     */
    children: PropTypes.node,

    /**
     * Boolean if the `ListItem` is disabled.
     */
    disabled: PropTypes.bool,

    /**
     * An optional tab index for the `.md-list-tile`. If omitted, it will default to the
     * `AccessibleFakeButton`'s `tabIndex` default prop value.
     */
    tabIndex: PropTypes.number,

    /**
     * The primary text to display. This will only be rendered as a single line. Any overflown
     * text will be converted to ellipsis.
     */
    primaryText: PropTypes.node.isRequired,

    /**
     * An optional secondary text to display below the `primaryText`. This can be an additional
     * one or two lines. Like the `primaryText`, and overflown text will be converted to ellipsis.
     *
     * You must set the `threeLines` prop to `true` if you want this to be displayed as two lines.
     */
    secondaryText: PropTypes.node,

    /**
     * An optional `FontIcon` to display to the left of the text.
     */
    leftIcon: PropTypes.node,

    /**
     * An optional `Avatar` to display to the left of the text. If you have a mixed `List` of
     * `FontIcon` and `Avatar`, it is recommended to set the `iconSized` prop on the `Avatar` to
     * `true` so that the `Avatar` will be scaled down to the `FontIcon` size.
     */
    leftAvatar: PropTypes.node,

    /**
     * An optional `FontIcon` to display to the right of the text.
     */
    rightIcon: PropTypes.node,

    /**
     * An optional `Avatar` to display to the right of the text. If you have a mixed `List` of
     * `FontIcon` and `Avatar`, it is recommended to set the `iconSized` prop on the `Avatar` to
     * `true` so that the `Avatar` will be scaled down to the `FontIcon` size.
     */
    rightAvatar: PropTypes.node,

    /**
     * Boolean if the list item should be inset as if there is a `leftIcon` or a `leftAvatar`.
     * This is used for some lists where only a parent contains the icon.
     */
    inset: PropTypes.bool,

    /**
     * Boolean if the `secondaryText` should span two lines instead of one. This will include
     * three lines of text in total when including the `primaryText`.
     */
    threeLines: PropTypes.bool,

    /**
     * The component to render the `.md-list-tile` as. This is mostly useful if you
     * want to use the `ListItem` for navigation and working with the `react-router`'s `Link`
     * component.
     *
     * This prop is **not** the top-most element of the `ListItem` component. To change the
     * top-most element, see the `itemComponent` prop.
     *
     * @see {@link #itemComponent}
     */
    component: PropTypes.oneOfType([
      PropTypes.string,
      PropTypes.func,
    ]).isRequired,

    /**
     * The component to render the top-most element of the `ListItem` component. This is the
     * `.md-list-item` and defaults to the `<li>` element.
     *
     * @see {@link #component}
     * @see {@link #itemProps}
     */
    itemComponent: PropTypes.oneOfType([
      PropTypes.string,
      PropTypes.func,
    ]).isRequired,

    /**
     * Any additional props that you would like to apply to the surrounding `<li>` element/component.
     */
    itemProps: PropTypes.object,

    /**
     * An optional list of `ListItem`, `ListItemControl`, `Divider`, or `Subheader` components
     * to render in a nested list. This will inject an expander icon to the right of the text
     * in the `.md-list-tile` that rotates 180 degrees when open.
     *
     * The nested items will be visible once the user clicks on the `ListItem`.
     *
     * @see {@link #visible}
     */
    nestedItems: PropTypes.arrayOf(PropTypes.node),

    /**
     * An optional parameter determining whether `nestedItems` should be placed before or after `ListItemText`
     */
    prependNested: PropTypes.bool,

    /**
     * Boolean if the `nestedItems` are visible by default.
     */
    defaultVisible: PropTypes.bool,

    /**
     * Boolean if the `nestedItems` are visible. This will make the `nestedItems` controlled
     * and require the `onClick` function to be defined.
     *
     * @see {@link #defaultVisible}
     */
    visible: controlled(PropTypes.bool, 'onClick', 'defaultVisible'),

    /**
     * Any children used to render the expander icon.
     */
    expanderIconChildren: PropTypes.node,

    /**
     * An icon className to use to render the expander icon.
     */
    expanderIconClassName: PropTypes.string,

    /**
     * Boolean if the expander icon should appear as the left icon instead of the right.
     */
    expanderLeft: PropTypes.bool,

    /**
     * An optional function to call when the `.md-list-tile` is clicked. This is required if the
     * `visible` prop is defined.
     */
    onClick: PropTypes.func,

    /**
     * An optional function to call when the `.md-list-tile` triggers the `mouseover` event.
     */
    onMouseOver: PropTypes.func,

    /**
     * An optional function to call when the `.md-list-tile` triggers the `mouseleave` event.
     */
    onMouseLeave: PropTypes.func,

    /**
     * An optional function to call when the `.md-list-tile` triggers the `touchstart` event.
     */
    onTouchStart: PropTypes.func,

    /**
     * An optional function to call when the `.md-list-tile` triggers the `touchend` event.
     */
    onTouchEnd: PropTypes.func,

    /**
     * An optional function to call when the `.md-list-tile` triggers the `keydown` event.
     */
    onKeyDown: PropTypes.func,

    /**
     * An optional function to call when the `.md-list-tile` triggers the `keyup` event.
     */
    onKeyUp: PropTypes.func,

    /**
     * Boolean if the `ListItem` is currently active. This will apply the `activeClassName` prop
     * to the `leftIcon`, `rightIcon`, and the `primaryText`.
     */
    active: PropTypes.bool,

    /**
     * The className to apply to the `leftIcon`, `rightIcon`, and `primaryText` when the `active`
     * prop is `true`.
     */
    activeClassName: PropTypes.string,

    /**
     * Boolean if the nested items should animate when they appear or disappear.
     */
    animateNestedItems: PropTypes.bool,

    /**
     * Defines the number of items in the list. This is only required when all items in the
     * list are not present in the DOM.
     *
     * @see https://www.w3.org/TR/wai-aria/states_and_properties#aria-setsize
     */
    'aria-setsize': PropTypes.number,

    /**
     * Defines the items position in the list. This is only required when all items in the list
     * are not present in the DOM. The custom validation just requires this prop if the `aria-setsize`
     * prop is defined as a helpful reminder.
     *
     * @see https://www.w3.org/TR/wai-aria/states_and_properties#aria-posinset
     */
    'aria-posinset': (props, propName, ...args) => {
      let validator = PropTypes.number;
      if (typeof props['aria-setsize'] !== 'undefined') {
        validator = validator.isRequired;
      }

      return validator(props, propName, ...args);
    },
    initiallyOpen: deprecated(PropTypes.bool, 'Use `defaultVisible` instead'),
    defaultOpen: deprecated(PropTypes.bool, 'Use `defaultVisible` instead'),
    isOpen: deprecated(PropTypes.bool, 'Use `visible` instead'),
  };

  static defaultProps = {
    animateNestedItems: true,
    activeClassName: 'md-text--theme-primary',
    component: 'div',
    itemComponent: 'li',
    expanderIconChildren: 'keyboard_arrow_down',
  };

  static contextTypes = {
    cascadingId: PropTypes.oneOfType([
      PropTypes.number,
      PropTypes.string,
    ]),
    cascadingMenu: PropTypes.bool,
    cascadingAnchor: anchorShape,
    cascadingFixedTo: fixedToShape,
  };

  constructor(props) {
    super(props);

    this.state = { active: false };

    if (typeof props.isOpen === 'undefined' && typeof props.visible === 'undefined') {
      const defined = v => typeof v !== 'undefined';
      const { initiallyOpen, defaultOpen, defaultVisible } = this.props;
      let visible = defined(initiallyOpen) ? initiallyOpen : defaultVisible;
      visible = defined(defaultOpen) ? defaultOpen : visible;
      visible = !!visible;

      this.state.visible = visible;
    }
  }

  componentWillUnmount() {
    if (this.state.active) {
      window.removeEventListener('click', this._handleOutsideClick);
    }

    if (this._touchTimeout) {
      clearTimeout(this._touchTimeout);
    }
  }

  /**
   * A utility function to focus the `AccessibleFakeInkedButton` in the `ListItem` and also
   * inject an ink to indicate focus.
   */
  focus = () => {
    if (this._tile) {
      this._tile.focus();
    }
  };

  /**
   * A utility function to blur the `AccessibleFakeInkedButton` in the `ListItem`.
   */
  blur = () => {
    if (this._tile) {
      this._tile.blur();
    }
  };

  _setTile = (tile) => {
    if (tile) {
      this._tile = tile;
      this._tileNode = findDOMNode(tile);
    }
  };

  _setContainer = (container) => {
    if (container) {
      this._container = findDOMNode(container);
    }
  };

  _handleOutsideClick = (e) => {
    if (this._container && !this._container.contains(e.target)) {
      window.removeEventListener('click', this._handleOutsideClick);
      this.setState({ active: false });
    }
  };

  _handleClick = (e) => {
    if (this.props.onClick) {
      this.props.onClick(e);
    }

    if (typeof this.state.visible !== 'undefined') {
      this.setState({ visible: !this.state.visible });
    }
  };

  _handleMouseOver = (e) => {
    if (this.props.onMouseOver) {
      this.props.onMouseOver(e);
    }

    if (!this.props.disabled) {
      this.setState({ active: true });
    }
  };

  _handleMouseLeave = (e) => {
    if (this.props.onMouseLeave) {
      this.props.onMouseLeave(e);
    }

    if (!this.props.disabled) {
      this.setState({ active: false });
    }
  };

  _handleTouchStart = (e) => {
    if (this.props.onTouchStart) {
      this.props.onTouchStart(e);
    }

    this._touched = true;

    this.setState({ active: true, touchedAt: Date.now() });
  };

  _handleTouchEnd = (e) => {
    if (this.props.onTouchEnd) {
      this.props.onTouchEnd(e);
    }

    const time = Date.now() - this.state.touchedAt;
    this._touchTimeout = setTimeout(() => {
      this._touchTimeout = null;

      this.setState({ active: false });
    }, time > 450 ? 0 : 450 - time);
  };

  _handleKeyUp = (e) => {
    if (this.props.onKeyUp) {
      this.props.onKeyUp(e);
    }

    if ((e.which || e.keyCode) === TAB) {
      window.addEventListener('click', this._handleOutsideClick);
      this.setState({ active: true });
    }
  };

  _handleKeyDown = (e) => {
    if (this.props.onKeyDown) {
      this.props.onKeyDown(e);
    }

    if ((e.which || e.keyCode) === TAB) {
      window.removeEventListener('click', this._handleOutsideClick);
      this.setState({ active: false });
    }
  };

  render() {
    const {
      style,
      className,
      tileStyle,
      tileClassName,
      nestedListStyle,
      nestedListClassName,
      nestedListHeightRestricted,
      disabled,
      leftIcon,
      leftAvatar,
      inset,
      rightIcon,
      rightAvatar,
      primaryText,
      secondaryText,
      threeLines,
      children,
      nestedItems,
      prependNested,
      active,
      activeClassName,
      animateNestedItems,
      expanderLeft,
      expanderIconChildren,
      expanderIconClassName,
      itemComponent: ItemComponent,
      itemProps,
      'aria-setsize': ariaSize,
      'aria-posinset': ariaPos,
      isOpen, // deprecated
      /* eslint-disable no-unused-vars */
      visible: propVisible,
      defaultVisible,

      // deprecated
      defaultOpen,
      initiallyOpen,
      /* eslint-enable no-unused-vars */
      ...props
    } = this.props;

    const { cascadingId, cascadingMenu, cascadingAnchor, cascadingFixedTo } = this.context;
    let visible = getField(this.props, this.state, 'visible');
    if (typeof isOpen !== 'undefined') {
      visible = isOpen;
    }

    let leftNode = (
      <TileAddon
        key="left-addon"
        active={active}
        activeClassName={activeClassName}
        icon={leftIcon}
        avatar={leftAvatar}
      />
    );

    let rightNode = (
      <TileAddon
        key="right-addon"
        active={active}
        activeClassName={activeClassName}
        icon={rightIcon}
        avatar={rightAvatar}
      />
    );

    let nestedList;
    if (nestedItems) {
<<<<<<< HEAD
      if (!cascadingMenu) {
        nestedList = (
          <Collapse collapsed={!visible} animate={animateNestedItems}>
            <List style={nestedListStyle} className={nestedListClassName}>{nestedItems}</List>
          </Collapse>
=======
      nestedList = <Collapse collapsed={!isOpen}><List>{nestedItems}</List></Collapse>;

      if (!rightIcon || !rightAvatar) {
        rightNode = (
          <TileAddon
            key="expander-addon"
            icon={(
              <Collapser flipped={prependNested ? !isOpen : isOpen} iconClassName={expanderIconClassName}>
                {expanderIconChildren}
              </Collapser>
            )}
            avatar={null}
          />
>>>>>>> 05f5b396
        );
      }

      const collapser = (
        <TileAddon
          key="expander-addon"
          icon={
            <Collapser flipped={visible} iconClassName={expanderIconClassName}>
              {expanderIconChildren}
            </Collapser>
          }
          avatar={null}
        />
      );

      if (expanderLeft) {
        if (!leftIcon && !leftAvatar) {
          leftNode = collapser;
        }
      } else if (!rightIcon && !rightAvatar) {
        rightNode = collapser;
      }
    }

    const icond = !!leftIcon || !!rightIcon || !!nestedItems;
    const avatard = !!leftAvatar || !!rightAvatar;

    const tile = (
      <AccessibleFakeInkedButton
        {...props}
        __SUPER_SECRET_REF__={this._setTile}
        key="tile"
        onClick={this._handleClick}
        onMouseOver={this._handleMouseOver}
        onMouseLeave={this._handleMouseLeave}
        onTouchStart={this._handleTouchStart}
        onTouchEnd={this._handleTouchEnd}
        onKeyDown={this._handleKeyDown}
        onKeyUp={this._handleKeyUp}
        disabled={disabled}
        style={tileStyle}
        className={cn('md-list-tile', {
          'md-text': !disabled,
          'md-text--disabled': disabled,
          'md-list-tile--active': this.state.active && !this._touched,
          'md-list-tile--icon': !secondaryText && icond && !avatard,
          'md-list-tile--avatar': !secondaryText && avatard,
          'md-list-tile--two-lines': secondaryText && !threeLines,
          'md-list-tile--three-lines': secondaryText && threeLines,
          'md-list-item--inset': inset && !leftIcon && !leftAvatar,
        }, tileClassName)}
        aria-expanded={nestedList && !cascadingMenu ? visible : null}
      >
<<<<<<< HEAD
        {leftNode}
        <ListItemText
          active={active}
          activeClassName={activeClassName}
=======
        {prependNested ? nestedList : null}
        <AccessibleFakeInkedButton
          {...props}
          __SUPER_SECRET_REF__={this._setTile}
          key="tile"
          onClick={this._handleClick}
          onMouseOver={this._handleMouseOver}
          onMouseLeave={this._handleMouseLeave}
          onTouchStart={this._handleTouchStart}
          onTouchEnd={this._handleTouchEnd}
          onKeyDown={this._handleKeyDown}
          onKeyUp={this._handleKeyUp}
>>>>>>> 05f5b396
          disabled={disabled}
          primaryText={primaryText}
          secondaryText={secondaryText}
          threeLines={threeLines}
          className={cn({
            'md-tile-content--left-icon': leftIcon,
            'md-tile-content--left-avatar': leftAvatar,
            'md-tile-content--right-padding': rightIcon || rightAvatar,
          })}
        />
        {rightNode}
        {children}
      </AccessibleFakeInkedButton>
    );

    const sharedProps = {
      ...itemProps,
      style,
      className: cn('md-list-item', { 'md-list-item--nested-container': nestedItems }, className),
      'aria-setsize': ariaSize,
      'aria-posinset': ariaPos,
      ref: this._setContainer,
    };
    if (cascadingMenu && nestedItems) {
      return (
        <Menu
          id={cascadingId}
          visible={visible}
          onClose={this._handleClick}
          toggle={tile}
          block
          anchor={cascadingAnchor}
          belowAnchor={null}
          position={Menu.Positions.BELOW}
          component={ItemComponent}
          listStyle={nestedListStyle}
          listClassName={nestedListClassName}
          listHeightRestricted={nestedListHeightRestricted}
          {...sharedProps}
          fixedTo={cascadingFixedTo}
        >
<<<<<<< HEAD
          {nestedItems}
        </Menu>
      );
    }

    return (
      <ItemComponent {...sharedProps}>
        {tile}
        {nestedList}
      </ItemComponent>
=======
          {leftNode}
          <ListItemText
            active={active}
            activeClassName={activeClassName}
            disabled={disabled}
            primaryText={primaryText}
            secondaryText={secondaryText}
            threeLines={threeLines}
            className={cn({
              'md-tile-content--left-icon': leftIcon,
              'md-tile-content--left-avatar': leftAvatar,
              'md-tile-content--right-padding': rightIcon || rightAvatar,
            })}
          />
          {rightNode}
          {children}
        </AccessibleFakeInkedButton>
        {prependNested ? null : nestedList}
      </li>
>>>>>>> 05f5b396
    );
  }
}<|MERGE_RESOLUTION|>--- conflicted
+++ resolved
@@ -517,27 +517,11 @@
 
     let nestedList;
     if (nestedItems) {
-<<<<<<< HEAD
       if (!cascadingMenu) {
         nestedList = (
           <Collapse collapsed={!visible} animate={animateNestedItems}>
             <List style={nestedListStyle} className={nestedListClassName}>{nestedItems}</List>
           </Collapse>
-=======
-      nestedList = <Collapse collapsed={!isOpen}><List>{nestedItems}</List></Collapse>;
-
-      if (!rightIcon || !rightAvatar) {
-        rightNode = (
-          <TileAddon
-            key="expander-addon"
-            icon={(
-              <Collapser flipped={prependNested ? !isOpen : isOpen} iconClassName={expanderIconClassName}>
-                {expanderIconChildren}
-              </Collapser>
-            )}
-            avatar={null}
-          />
->>>>>>> 05f5b396
         );
       }
 
@@ -591,25 +575,10 @@
         }, tileClassName)}
         aria-expanded={nestedList && !cascadingMenu ? visible : null}
       >
-<<<<<<< HEAD
         {leftNode}
         <ListItemText
           active={active}
           activeClassName={activeClassName}
-=======
-        {prependNested ? nestedList : null}
-        <AccessibleFakeInkedButton
-          {...props}
-          __SUPER_SECRET_REF__={this._setTile}
-          key="tile"
-          onClick={this._handleClick}
-          onMouseOver={this._handleMouseOver}
-          onMouseLeave={this._handleMouseLeave}
-          onTouchStart={this._handleTouchStart}
-          onTouchEnd={this._handleTouchEnd}
-          onKeyDown={this._handleKeyDown}
-          onKeyUp={this._handleKeyUp}
->>>>>>> 05f5b396
           disabled={disabled}
           primaryText={primaryText}
           secondaryText={secondaryText}
@@ -651,7 +620,6 @@
           {...sharedProps}
           fixedTo={cascadingFixedTo}
         >
-<<<<<<< HEAD
           {nestedItems}
         </Menu>
       );
@@ -659,30 +627,10 @@
 
     return (
       <ItemComponent {...sharedProps}>
+        {prependNested ? nestedList : null}
         {tile}
-        {nestedList}
+        {prependNested ? null : nestedList}
       </ItemComponent>
-=======
-          {leftNode}
-          <ListItemText
-            active={active}
-            activeClassName={activeClassName}
-            disabled={disabled}
-            primaryText={primaryText}
-            secondaryText={secondaryText}
-            threeLines={threeLines}
-            className={cn({
-              'md-tile-content--left-icon': leftIcon,
-              'md-tile-content--left-avatar': leftAvatar,
-              'md-tile-content--right-padding': rightIcon || rightAvatar,
-            })}
-          />
-          {rightNode}
-          {children}
-        </AccessibleFakeInkedButton>
-        {prependNested ? null : nestedList}
-      </li>
->>>>>>> 05f5b396
     );
   }
 }