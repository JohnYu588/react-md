import React, { PureComponent } from 'react';
import PropTypes from 'prop-types';
import { findDOMNode } from 'react-dom';
import cn from 'classnames';
import deprecated from 'react-prop-types/lib/deprecated';

import getField from '../utils/getField';
import controlled from '../utils/PropTypes/controlled';
import { TAB } from '../constants/keyCodes';
import anchorShape from '../Helpers/anchorShape';
import fixedToShape from '../Helpers/fixedToShape';
import AccessibleFakeInkedButton from '../Helpers/AccessibleFakeInkedButton';
import Collapse from '../Helpers/Collapse';
import Collapser from '../FontIcons/Collapser';
import TileAddon from './TileAddon';
import ListItemText from './ListItemText';
import List from './List';
import Menu from '../Menus/Menu';

/**
 * The `ListItem` component is used for rendering a `li` tag with text and optional
 * icons/avatars.
 */
export default class ListItem extends PureComponent {
  static propTypes = {
    /**
     * An optional style to apply to the `li` tag.
     */
    style: PropTypes.object,

    /**
     * An optional className to apply to the `li` tag.
     */
    className: PropTypes.string,

    /**
     * An optional style to apply to the `.md-list-tile`.
     *
     * @see {@link #component}
     */
    tileStyle: PropTypes.object,

    /**
     * An optional className to apply to the `.md-list-tile`.
     *
     * @see {@link #component}
     */
    tileClassName: PropTypes.string,

    /**
     * An optional style to apply to the nested `List` that gets created when using `nestedItems`.
     */
    nestedListStyle: PropTypes.object,

    /**
     * An optional className to apply to the nested `List` that gets created when using `nestedItems`.
     */
    nestedListClassName: PropTypes.string,

    /**
     * Boolean if the nested `List` in a cascading menu should be restricted.
     */
    nestedListHeightRestricted: PropTypes.bool,

    /**
     * Any additional children to display in the `.md-list-tile`. If you use this prop,
     * you will most likely need to override the `height` for the `.md-list-tile--icon`,
     * `.md-list-tile--avatar`, `.md-list-tile--two-lines`, and/or `.md-list-tile--three-lines`
     * to get it to display correctly unless the children are positioned `absolute`.
     */
    children: PropTypes.node,

    /**
     * Boolean if the `ListItem` is disabled.
     */
    disabled: PropTypes.bool,

    /**
     * An optional tab index for the `.md-list-tile`. If omitted, it will default to the
     * `AccessibleFakeButton`'s `tabIndex` default prop value.
     */
    tabIndex: PropTypes.number,

    /**
     * The primary text to display. This will only be rendered as a single line. Any overflown
     * text will be converted to ellipsis.
     */
    primaryText: PropTypes.node.isRequired,

    /**
     * An optional secondary text to display below the `primaryText`. This can be an additional
     * one or two lines. Like the `primaryText`, and overflown text will be converted to ellipsis.
     *
     * You must set the `threeLines` prop to `true` if you want this to be displayed as two lines.
     */
    secondaryText: PropTypes.node,

    /**
     * An optional `FontIcon` to display to the left of the text.
     */
    leftIcon: PropTypes.node,

    /**
     * An optional `Avatar` to display to the left of the text. If you have a mixed `List` of
     * `FontIcon` and `Avatar`, it is recommended to set the `iconSized` prop on the `Avatar` to
     * `true` so that the `Avatar` will be scaled down to the `FontIcon` size.
     */
    leftAvatar: PropTypes.node,

    /**
     * An optional `FontIcon` to display to the right of the text.
     */
    rightIcon: PropTypes.node,

    /**
     * An optional `Avatar` to display to the right of the text. If you have a mixed `List` of
     * `FontIcon` and `Avatar`, it is recommended to set the `iconSized` prop on the `Avatar` to
     * `true` so that the `Avatar` will be scaled down to the `FontIcon` size.
     */
    rightAvatar: PropTypes.node,

    /**
     * Boolean if the list item should be inset as if there is a `leftIcon` or a `leftAvatar`.
     * This is used for some lists where only a parent contains the icon.
     */
    inset: PropTypes.bool,

    /**
     * Boolean if the `secondaryText` should span two lines instead of one. This will include
     * three lines of text in total when including the `primaryText`.
     */
    threeLines: PropTypes.bool,

    /**
     * The component to render the `.md-list-tile` as. This is mostly useful if you
     * want to use the `ListItem` for navigation and working with the `react-router`'s `Link`
     * component.
     *
     * This prop is **not** the top-most element of the `ListItem` component. To change the
     * top-most element, see the `itemComponent` prop.
     *
     * @see {@link #itemComponent}
     */
    component: PropTypes.oneOfType([
      PropTypes.string,
      PropTypes.func,
    ]).isRequired,

    /**
     * The component to render the top-most element of the `ListItem` component. This is the
     * `.md-list-item` and defaults to the `<li>` element.
     *
     * @see {@link #component}
     * @see {@link #itemProps}
     */
    itemComponent: PropTypes.oneOfType([
      PropTypes.string,
      PropTypes.func,
    ]).isRequired,

    /**
     * Any additional props that you would like to apply to the surrounding `<li>` element/component.
     */
    itemProps: PropTypes.object,

    /**
     * An optional list of `ListItem`, `ListItemControl`, `Divider`, or `Subheader` components
     * to render in a nested list. This will inject an expander icon to the right of the text
     * in the `.md-list-tile` that rotates 180 degrees when open.
     *
     * The nested items will be visible once the user clicks on the `ListItem`.
     *
     * @see {@link #visible}
     */
    nestedItems: PropTypes.arrayOf(PropTypes.node),

    /**
     * An optional parameter determining whether `nestedItems` should be placed before or after `ListItemText`
     */
    prependNested: PropTypes.bool,

    /**
     * Boolean if the `nestedItems` are visible by default.
     */
    defaultVisible: PropTypes.bool,

    /**
     * Boolean if the `nestedItems` are visible. This will make the `nestedItems` controlled
     * and require the `onClick` function to be defined.
     *
     * @see {@link #defaultVisible}
     */
    visible: controlled(PropTypes.bool, 'onClick', 'defaultVisible'),

    /**
     * Any children used to render the expander icon.
     */
    expanderIconChildren: PropTypes.node,

    /**
     * An icon className to use to render the expander icon.
     */
    expanderIconClassName: PropTypes.string,

    /**
     * Boolean if the expander icon should appear as the left icon instead of the right.
     */
    expanderLeft: PropTypes.bool,

    /**
     * An optional function to call when the `.md-list-tile` is clicked. This is required if the
     * `visible` prop is defined.
     */
    onClick: PropTypes.func,

    /**
     * An optional function to call when the `.md-list-tile` triggers the `mouseover` event.
     */
    onMouseOver: PropTypes.func,

    /**
     * An optional function to call when the `.md-list-tile` triggers the `mouseleave` event.
     */
    onMouseLeave: PropTypes.func,

    /**
     * An optional function to call when the `.md-list-tile` triggers the `touchstart` event.
     */
    onTouchStart: PropTypes.func,

    /**
     * An optional function to call when the `.md-list-tile` triggers the `touchend` event.
     */
    onTouchEnd: PropTypes.func,

    /**
     * An optional function to call when the `.md-list-tile` triggers the `keydown` event.
     */
    onKeyDown: PropTypes.func,

    /**
     * An optional function to call when the `.md-list-tile` triggers the `keyup` event.
     */
    onKeyUp: PropTypes.func,

    /**
     * Boolean if the `ListItem` is currently active. This will apply the `activeClassName` prop
     * to the `leftIcon`, `rightIcon`, and the `primaryText`.
     */
    active: PropTypes.bool,

    /**
     * The className to apply to the `leftIcon`, `rightIcon`, and `primaryText` when the `active`
     * prop is `true`.
     */
    activeClassName: PropTypes.string,

    /**
<<<<<<< HEAD
     * Boolean if the nested items should animate when they appear or disappear.
     */
    animateNestedItems: PropTypes.bool,

    /**
     * Defines the number of items in the list. This is only required when all items in the
     * list are not present in the DOM.
     *
     * @see https://www.w3.org/TR/wai-aria/states_and_properties#aria-setsize
     */
    'aria-setsize': PropTypes.number,

    /**
     * Defines the items position in the list. This is only required when all items in the list
     * are not present in the DOM. The custom validation just requires this prop if the `aria-setsize`
     * prop is defined as a helpful reminder.
     *
     * @see https://www.w3.org/TR/wai-aria/states_and_properties#aria-posinset
     */
    'aria-posinset': (props, propName, ...args) => {
      let validator = PropTypes.number;
      if (typeof props['aria-setsize'] !== 'undefined') {
        validator = validator.isRequired;
      }

      return validator(props, propName, ...args);
    },
    initiallyOpen: deprecated(PropTypes.bool, 'Use `defaultVisible` instead'),
    defaultOpen: deprecated(PropTypes.bool, 'Use `defaultVisible` instead'),
    isOpen: deprecated(PropTypes.bool, 'Use `visible` instead'),
=======
     * Any additional props you would like to supply to the surrounding `<li>` tag for the `ListItem`.
     * By default, all props will be provided to the inner `AccessibleFakeButton`. If the `passPropsToItem`
     * prop is enabled, the remaining props will be provided to the `<lI>` tag instead and this prop
     * is probably useless.
     */
    itemProps: PropTypes.object,

    /**
     * Any additional props you would like to add to the inner `AccessibleFakeButton`. By default, all the
     * remaining props will be provided to the `AccessibleFakeButton`, so this prop is probably useless.
     * Enabling the `passPropsToItem` prop will change the default behavior so that the remaining props
     * are provided to the surrounding `<li>` node instead and this prop becomes usefull.
     */
    tileProps: PropTypes.object,

    /**
     * All the remaining props should be passed to the surrounding `<li>` node instead of the `AccessibleFakeButton`.
     *
     * > NOTE: This will most likely become the default in the next *major* release. Migration warnings will be added
     * if that is the case.
     */
    passPropsToItem: PropTypes.bool,
    initiallyOpen: deprecated(PropTypes.bool, 'Use `defaultOpen` instead'),
>>>>>>> dfa62219
  };

  static defaultProps = {
    animateNestedItems: true,
    activeClassName: 'md-text--theme-primary',
    component: 'div',
    itemComponent: 'li',
    expanderIconChildren: 'keyboard_arrow_down',
  };

  static contextTypes = {
    cascadingId: PropTypes.oneOfType([
      PropTypes.number,
      PropTypes.string,
    ]),
    cascadingMenu: PropTypes.bool,
    cascadingAnchor: anchorShape,
    cascadingFixedTo: fixedToShape,
  };

  constructor(props) {
    super(props);

    this.state = { active: false };

    if (typeof props.isOpen === 'undefined' && typeof props.visible === 'undefined') {
      const defined = v => typeof v !== 'undefined';
      const { initiallyOpen, defaultOpen, defaultVisible } = this.props;
      let visible = defined(initiallyOpen) ? initiallyOpen : defaultVisible;
      visible = defined(defaultOpen) ? defaultOpen : visible;
      visible = !!visible;

      this.state.visible = visible;
    }
  }

  componentWillUnmount() {
    if (this.state.active) {
      window.removeEventListener('click', this._handleOutsideClick);
    }

    if (this._touchTimeout) {
      clearTimeout(this._touchTimeout);
    }
  }

  /**
   * A utility function to focus the `AccessibleFakeInkedButton` in the `ListItem` and also
   * inject an ink to indicate focus.
   */
  focus = () => {
    if (this._tile) {
      this._tile.focus();
    }
  };

  /**
   * A utility function to blur the `AccessibleFakeInkedButton` in the `ListItem`.
   */
  blur = () => {
    if (this._tile) {
      this._tile.blur();
    }
  };

  _setTile = (tile) => {
    if (tile) {
      this._tile = tile;
      this._tileNode = findDOMNode(tile);
    }
  };

  _setContainer = (container) => {
    if (container) {
      this._container = findDOMNode(container);
    }
  };

  _handleOutsideClick = (e) => {
    if (this._container && !this._container.contains(e.target)) {
      window.removeEventListener('click', this._handleOutsideClick);
      this.setState({ active: false });
    }
  };

  _handleClick = (e) => {
    if (this.props.onClick) {
      this.props.onClick(e);
    }

    if (typeof this.state.visible !== 'undefined') {
      this.setState({ visible: !this.state.visible });
    }
  };

  _handleMouseOver = (e) => {
    if (this.props.onMouseOver) {
      this.props.onMouseOver(e);
    }

    if (!this.props.disabled) {
      this.setState({ active: true });
    }
  };

  _handleMouseLeave = (e) => {
    if (this.props.onMouseLeave) {
      this.props.onMouseLeave(e);
    }

    if (!this.props.disabled) {
      this.setState({ active: false });
    }
  };

  _handleTouchStart = (e) => {
    if (this.props.onTouchStart) {
      this.props.onTouchStart(e);
    }

    this._touched = true;

    this.setState({ active: true, touchedAt: Date.now() });
  };

  _handleTouchEnd = (e) => {
    if (this.props.onTouchEnd) {
      this.props.onTouchEnd(e);
    }

    const time = Date.now() - this.state.touchedAt;
    this._touchTimeout = setTimeout(() => {
      this._touchTimeout = null;

      this.setState({ active: false });
    }, time > 450 ? 0 : 450 - time);
  };

  _handleKeyUp = (e) => {
    if (this.props.onKeyUp) {
      this.props.onKeyUp(e);
    }

    if ((e.which || e.keyCode) === TAB) {
      window.addEventListener('click', this._handleOutsideClick);
      this.setState({ active: true });
    }
  };

  _handleKeyDown = (e) => {
    if (this.props.onKeyDown) {
      this.props.onKeyDown(e);
    }

    if ((e.which || e.keyCode) === TAB) {
      window.removeEventListener('click', this._handleOutsideClick);
      this.setState({ active: false });
    }
  };

  render() {
    const {
      style,
      className,
      tileStyle,
      tileClassName,
      nestedListStyle,
      nestedListClassName,
      nestedListHeightRestricted,
      disabled,
      leftIcon,
      leftAvatar,
      inset,
      rightIcon,
      rightAvatar,
      primaryText,
      secondaryText,
      threeLines,
      children,
      nestedItems,
      prependNested,
      active,
      activeClassName,
      animateNestedItems,
      expanderLeft,
      expanderIconChildren,
      expanderIconClassName,
<<<<<<< HEAD
      itemComponent: ItemComponent,
      itemProps,
      'aria-setsize': ariaSize,
      'aria-posinset': ariaPos,
      isOpen, // deprecated
      /* eslint-disable no-unused-vars */
      visible: propVisible,
      defaultVisible,

      // deprecated
      defaultOpen,
      initiallyOpen,
      /* eslint-enable no-unused-vars */
=======
      itemProps,
      tileProps,
      passPropsToItem,
      component,
>>>>>>> dfa62219
      ...props
    } = this.props;

    const { cascadingId, cascadingMenu, cascadingAnchor, cascadingFixedTo } = this.context;
    let visible = getField(this.props, this.state, 'visible');
    if (typeof isOpen !== 'undefined') {
      visible = isOpen;
    }

    let leftNode = (
      <TileAddon
        key="left-addon"
        active={active}
        activeClassName={activeClassName}
        icon={leftIcon}
        avatar={leftAvatar}
      />
    );

    let rightNode = (
      <TileAddon
        key="right-addon"
        active={active}
        activeClassName={activeClassName}
        icon={rightIcon}
        avatar={rightAvatar}
      />
    );

    let nestedList;
    if (nestedItems) {
      if (!cascadingMenu) {
        nestedList = (
          <Collapse collapsed={!visible} animate={animateNestedItems}>
            <List style={nestedListStyle} className={nestedListClassName}>{nestedItems}</List>
          </Collapse>
        );
      }

      const collapser = (
        <TileAddon
          key="expander-addon"
          icon={
            <Collapser flipped={visible} iconClassName={expanderIconClassName}>
              {expanderIconChildren}
            </Collapser>
          }
          avatar={null}
        />
      );

      if (expanderLeft) {
        if (!leftIcon && !leftAvatar) {
          leftNode = collapser;
        }
      } else if (!rightIcon && !rightAvatar) {
        rightNode = collapser;
      }
    }

    const icond = !!leftIcon || !!rightIcon || !!nestedItems;
    const avatard = !!leftAvatar || !!rightAvatar;

<<<<<<< HEAD
    const tile = (
      <AccessibleFakeInkedButton
        {...props}
        __SUPER_SECRET_REF__={this._setTile}
        key="tile"
        onClick={this._handleClick}
        onMouseOver={this._handleMouseOver}
        onMouseLeave={this._handleMouseLeave}
        onTouchStart={this._handleTouchStart}
        onTouchEnd={this._handleTouchEnd}
        onKeyDown={this._handleKeyDown}
        onKeyUp={this._handleKeyUp}
        disabled={disabled}
        style={tileStyle}
        className={cn('md-list-tile', {
          'md-text': !disabled,
          'md-text--disabled': disabled,
          'md-list-tile--active': this.state.active && !this._touched,
          'md-list-tile--icon': !secondaryText && icond && !avatard,
          'md-list-tile--avatar': !secondaryText && avatard,
          'md-list-tile--two-lines': secondaryText && !threeLines,
          'md-list-tile--three-lines': secondaryText && threeLines,
          'md-list-item--inset': inset && !leftIcon && !leftAvatar,
        }, tileClassName)}
        aria-expanded={nestedList && !cascadingMenu ? visible : null}
      >
        {leftNode}
        <ListItemText
          active={active}
          activeClassName={activeClassName}
=======
    return (
      <li
        {...itemProps}
        {...(passPropsToItem ? props : undefined)}
        style={style}
        className={cn('md-list-item', {
          'md-list-item--nested-container': nestedItems,
        }, className)}
        ref={this._setContainer}
      >
        {prependNested ? nestedList : null}
        <AccessibleFakeInkedButton
          {...tileProps}
          {...(passPropsToItem ? undefined : props)}
          component={component}
          __SUPER_SECRET_REF__={this._setTile}
          key="tile"
          onClick={this._handleClick}
          onMouseOver={this._handleMouseOver}
          onMouseLeave={this._handleMouseLeave}
          onTouchStart={this._handleTouchStart}
          onTouchEnd={this._handleTouchEnd}
          onKeyDown={this._handleKeyDown}
          onKeyUp={this._handleKeyUp}
>>>>>>> dfa62219
          disabled={disabled}
          primaryText={primaryText}
          secondaryText={secondaryText}
          threeLines={threeLines}
          className={cn({
            'md-tile-content--left-icon': leftIcon,
            'md-tile-content--left-avatar': leftAvatar,
            'md-tile-content--right-padding': rightIcon || rightAvatar,
          })}
        />
        {rightNode}
        {children}
      </AccessibleFakeInkedButton>
    );

    const sharedProps = {
      ...itemProps,
      style,
      className: cn('md-list-item', { 'md-list-item--nested-container': nestedItems }, className),
      'aria-setsize': ariaSize,
      'aria-posinset': ariaPos,
      ref: this._setContainer,
    };
    if (cascadingMenu && nestedItems) {
      return (
        <Menu
          id={cascadingId}
          visible={visible}
          onClose={this._handleClick}
          toggle={tile}
          block
          anchor={cascadingAnchor}
          belowAnchor={null}
          position={Menu.Positions.BELOW}
          component={ItemComponent}
          listStyle={nestedListStyle}
          listClassName={nestedListClassName}
          listHeightRestricted={nestedListHeightRestricted}
          {...sharedProps}
          fixedTo={cascadingFixedTo}
        >
          {nestedItems}
        </Menu>
      );
    }

    return (
      <ItemComponent {...sharedProps}>
        {prependNested ? nestedList : null}
        {tile}
        {prependNested ? null : nestedList}
      </ItemComponent>
    );
  }
}<|MERGE_RESOLUTION|>--- conflicted
+++ resolved
@@ -159,11 +159,6 @@
     ]).isRequired,
 
     /**
-     * Any additional props that you would like to apply to the surrounding `<li>` element/component.
-     */
-    itemProps: PropTypes.object,
-
-    /**
      * An optional list of `ListItem`, `ListItemControl`, `Divider`, or `Subheader` components
      * to render in a nested list. This will inject an expander icon to the right of the text
      * in the `.md-list-tile` that rotates 180 degrees when open.
@@ -256,7 +251,6 @@
     activeClassName: PropTypes.string,
 
     /**
-<<<<<<< HEAD
      * Boolean if the nested items should animate when they appear or disappear.
      */
     animateNestedItems: PropTypes.bool,
@@ -284,10 +278,8 @@
 
       return validator(props, propName, ...args);
     },
-    initiallyOpen: deprecated(PropTypes.bool, 'Use `defaultVisible` instead'),
-    defaultOpen: deprecated(PropTypes.bool, 'Use `defaultVisible` instead'),
-    isOpen: deprecated(PropTypes.bool, 'Use `visible` instead'),
-=======
+
+    /**
      * Any additional props you would like to supply to the surrounding `<li>` tag for the `ListItem`.
      * By default, all props will be provided to the inner `AccessibleFakeButton`. If the `passPropsToItem`
      * prop is enabled, the remaining props will be provided to the `<lI>` tag instead and this prop
@@ -310,8 +302,9 @@
      * if that is the case.
      */
     passPropsToItem: PropTypes.bool,
-    initiallyOpen: deprecated(PropTypes.bool, 'Use `defaultOpen` instead'),
->>>>>>> dfa62219
+    initiallyOpen: deprecated(PropTypes.bool, 'Use `defaultVisible` instead'),
+    defaultOpen: deprecated(PropTypes.bool, 'Use `defaultVisible` instead'),
+    isOpen: deprecated(PropTypes.bool, 'Use `visible` instead'),
   };
 
   static defaultProps = {
@@ -499,9 +492,11 @@
       expanderLeft,
       expanderIconChildren,
       expanderIconClassName,
-<<<<<<< HEAD
+      component,
       itemComponent: ItemComponent,
       itemProps,
+      tileProps,
+      passPropsToItem,
       'aria-setsize': ariaSize,
       'aria-posinset': ariaPos,
       isOpen, // deprecated
@@ -513,12 +508,6 @@
       defaultOpen,
       initiallyOpen,
       /* eslint-enable no-unused-vars */
-=======
-      itemProps,
-      tileProps,
-      passPropsToItem,
-      component,
->>>>>>> dfa62219
       ...props
     } = this.props;
 
@@ -582,10 +571,11 @@
     const icond = !!leftIcon || !!rightIcon || !!nestedItems;
     const avatard = !!leftAvatar || !!rightAvatar;
 
-<<<<<<< HEAD
     const tile = (
       <AccessibleFakeInkedButton
-        {...props}
+        {...tileProps}
+        {...(passPropsToItem ? undefined : props)}
+        component={component}
         __SUPER_SECRET_REF__={this._setTile}
         key="tile"
         onClick={this._handleClick}
@@ -613,32 +603,6 @@
         <ListItemText
           active={active}
           activeClassName={activeClassName}
-=======
-    return (
-      <li
-        {...itemProps}
-        {...(passPropsToItem ? props : undefined)}
-        style={style}
-        className={cn('md-list-item', {
-          'md-list-item--nested-container': nestedItems,
-        }, className)}
-        ref={this._setContainer}
-      >
-        {prependNested ? nestedList : null}
-        <AccessibleFakeInkedButton
-          {...tileProps}
-          {...(passPropsToItem ? undefined : props)}
-          component={component}
-          __SUPER_SECRET_REF__={this._setTile}
-          key="tile"
-          onClick={this._handleClick}
-          onMouseOver={this._handleMouseOver}
-          onMouseLeave={this._handleMouseLeave}
-          onTouchStart={this._handleTouchStart}
-          onTouchEnd={this._handleTouchEnd}
-          onKeyDown={this._handleKeyDown}
-          onKeyUp={this._handleKeyUp}
->>>>>>> dfa62219
           disabled={disabled}
           primaryText={primaryText}
           secondaryText={secondaryText}
@@ -656,6 +620,7 @@
 
     const sharedProps = {
       ...itemProps,
+      ...(passPropsToItem ? props : undefined),
       style,
       className: cn('md-list-item', { 'md-list-item--nested-container': nestedItems }, className),
       'aria-setsize': ariaSize,
