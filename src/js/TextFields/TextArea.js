--- conflicted
+++ resolved
@@ -53,19 +53,15 @@
     this._field.focus();
   };
 
+  blur = () => {
+    this._field.blur();
+  };
+
   _calcRowHeight(field, props) {
     return field.offsetHeight / props.rows;
   }
 
-<<<<<<< HEAD
   _setMask = (mask) => {
-=======
-  blur() {
-    this._field.blur();
-  }
-
-  _setMask(mask) {
->>>>>>> 05f5b396
     this._mask = mask;
   };
 
