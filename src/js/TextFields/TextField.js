import React, { PureComponent, Children, cloneElement } from 'react';
import PropTypes from 'prop-types';
import { findDOMNode } from 'react-dom';
import cn from 'classnames';
import deprecated from 'react-prop-types/lib/deprecated';
import isRequiredForA11y from 'react-prop-types/lib/isRequiredForA11y';

import { TAB } from '../constants/keyCodes';
import controlled from '../utils/PropTypes/controlled';
import invalidIf from '../utils/PropTypes/invalidIf';
import minNumber from '../utils/PropTypes/minNumber';
import addSuffix from '../utils/StringUtils/addSuffix';
import FloatingLabel from './FloatingLabel';
import TextFieldMessage from './TextFieldMessage';
import PasswordButton from './PasswordButton';
import InputField from './InputField';
import TextFieldDivider from './TextFieldDivider';

/**
 * The `TextField` component can either be a single line `input` field or a multiline
 * `textarea` field. `FontIcon`s, messages, and password indicators can also be added
 * to this field.
 *
 * The optional mouse and touch events will be added to the entire container while the
 * text specific events will be added to the `input` or `textarea` tags.
 */
export default class TextField extends PureComponent {
  static propTypes = {
    /**
     * An optional style to apply to the text field's container.
     */
    style: PropTypes.object,

    /**
     * An optional className to apply to the text field's container.
     */
    className: PropTypes.string,

    /**
     * An optional style to apply to the `input` or `textarea` tag.
     */
    inputStyle: PropTypes.object,

    /**
     * An optional className to apply to the `input` or `textarea` tag.
     */
    inputClassName: PropTypes.string,

    /**
     * An optional value to apply to the text field. This will make the component
     * controlled and require the `onChange` prop.
     */
    value: controlled(PropTypes.oneOfType([
      PropTypes.string,
      PropTypes.number,
    ]), 'onChange'),

    /**
     * An optional default value for the text field.
     */
    defaultValue: PropTypes.oneOfType([
      PropTypes.string,
      PropTypes.number,
    ]),

    /**
     * Boolean if the text field should be displayed as a `block`. This is equivalent to
     * the `full width` text field in the Material Design specs. This view will disable
     * floating labels and remove the text divider from the component.
     */
    block: (props, propName, component, ...others) => {
      let err = PropTypes.bool(props, propName, component, ...others);
      if (!err && props[propName] && props.label) {
        err = new Error(
          `The \`${component}\` is unable to have a \`label\` and be displayed as \`block\`. ` +
          `If you would like a \`label\` for the block \`${component}\`, please use the \`placeholder\` prop.`
        );
      }

      return err;
    },

    /**
     * Boolean if the `block` text field should include padding to the left and right of
     * the text field.
     */
    paddedBlock: PropTypes.bool,

    /**
     * Boolean if the text field is currently disabled.
     */
    disabled: PropTypes.bool,

    /**
     * An optional label to display with the text field. This will convert the text field
     * into a floating label text field. You can make it single line by only using the
     * `placeholder` prop.
     */
    label: PropTypes.node,

    /**
     * An optional placeholder text to display in the text field. If there is no `label` prop,
     * the text field will be displayed as a single line text field. If there is a `label` prop,
     * this will only be visible when there is no value and the user focused the text field.
     */
    placeholder: PropTypes.string,

    /**
     * The id for the text field.  This is required for a11y if the `label` prop is defined.
     */
    id: (props, propName, component, ...others) => {
      const validator = PropTypes.oneOfType([
        PropTypes.string,
        PropTypes.number,
      ]);
      if (typeof props.label !== 'undefined') {
        return isRequiredForA11y(validator)(props, propName, component, ...others);
      }

      return validator(props, propName, component, ...others);
    },

    /**
     * The type for the text field. This is one of the most import props for mobile accessibility
     * as it will update the keyboard for the text type. This does not get applied on multiline
     * text fields.
     */
    type: PropTypes.oneOf([
      'text',
      'number',
      'email',
      'search',
      'tel',
      'url',
      'password',
    ]).isRequired,

    /**
     * An optional function to call when the text field's container triggers the `click` event.
     */
    onClick: PropTypes.func,

    /**
     * An optional function to call when the text field's container triggers the `doubleclick`
     * event.
     */
    onDoubleClick: PropTypes.func,

    /**
     * An optional function to call when the text field's container triggers the `touchstart`
     * event.
     */
    onTouchStart: PropTypes.func,

    /**
     * An optional function to call when the text field's container triggers the `touchmove`
     * event.
     */
    onTouchMove: PropTypes.func,

    /**
     * An optional function to call when the text field's container triggers the `touchcancel`
     * event.
     */
    onTouchCancel: PropTypes.func,

    /**
     * An optional function to call when the text field's container triggers the `touchend`
     * event.
     */
    onTouchEnd: PropTypes.func,

    /**
     * An optional function to call when the text field's container triggers the `mousedown`
     * event.
     */
    onMouseDown: PropTypes.func,

    /**
     * An optional function to call when the text field's container triggers the `mouseup`
     * event.
     */
    onMouseUp: PropTypes.func,

    /**
     * An optional function to call when the text field's container triggers the `mouseover`
     * event.
     */
    onMouseOver: PropTypes.func,

    /**
     * An optional function to call when the text field's container triggers the `mouseleave`
     * event.
     */
    onMouseLeave: PropTypes.func,

    /**
     * An optional onChange function to call. If the `value` prop is true, this is
     * required.
     *
     * When the value changes in the text field, this will be called with the new text
     * field's value and the change event.
     *
     * ```js
     * onChange(e.target.value, e);
     * ```
     */
    onChange: PropTypes.func,

    /**
     * An optional function to call when the text field is focused.
     */
    onFocus: PropTypes.func,

    /**
     * An optional function to call when the text field has the `keydown` event.
     */
    onKeyDown: PropTypes.func,

    /**
     * An optional boolean if the `active` state of the text field can be externally
     * modified as well. The text field is usually considered active when it gains focus.
     *
     * If this prop is set, it will check both the active prop and the active state to
     * determine if one is true.
     */
    active: PropTypes.bool,

    /**
     * An optional boolean if the `error` state of the text field can be externally
     * modified as well. The text field is usually considered errored when it is required
     * and there is no value or the current length of the text field's value is greater
     * than the `maxLength` prop.
     *
     * If this prop is set, it will check both the error prop and the error state to
     * determine if one is true.
     */
    error: PropTypes.bool,

    /**
     * An optional boolean if the `floating` state of the text field's floating label can be
     * externally modified as well. The floating state is true when the tet field gains focus
     * or there is a value in the text field.
     *
     * If this prop is set, it will check both the floating prop and the floating state to
     * determine if one is true.
     */
    floating: PropTypes.bool,

    /**
     * Boolean if the text field is required. If the user blurs the text field while there is
     * no value and it is required, the `error` state will be set to true.
     */
    required: PropTypes.bool,

    /**
     * The direction that the underline should appear from.
     */
    lineDirection: PropTypes.oneOf(['left', 'center', 'right']).isRequired,

    /**
     * An optional icon to place to the left of the text field.
     */
    leftIcon: PropTypes.element,

    /**
     * Boolean if the left icon should be stateful. This means that the icon will
     * gain the active or error colors with the text field.
     */
    leftIconStateful: PropTypes.bool,

    /**
     * An optional icon to place to the right of the text field.
     */
    rightIcon: PropTypes.element,

    /**
     * Boolean if the right icon should be stateful. This means that the icon will
     * gain the active or error colors with the text field.
     */
    rightIconStateful: PropTypes.bool,

    /**
     * Any children used to display the password icon.
     */
    passwordIconChildren: PropTypes.node,

    /**
     * The icon className for the password icon.
     */
    passwordIconClassName: PropTypes.string,

    /**
     * Boolean if the password is initially visible.
     */
    passwordInitiallyVisible: PropTypes.bool,

    /**
     * Boolean if the text field should be displayed as full width.
     */
    fullWidth: PropTypes.bool,

    /**
     * The number of rows for the `multiline` text field. This value must be greater than
     * or equal to 1. When this value is set, the text field will be converted to a multiline
     * field.
     */
    rows: minNumber(1, false),

    /**
     * The maximum number of rows for a `multiline` text field. If this value is
     * `undefined`, `0`, or a number less than `0`, the multiline text field will
     * infinitely expand.
     */
    maxRows: PropTypes.number,

    /**
     * An optional customsize to apply to the text field. This is used along with
     * the `$md-text-field-custom-sizes` variable. It basically applies a className of
     * `md-text-field--NAME`.
     */
    customSize: PropTypes.string,

    /**
     * An optional error text to display below the text field. This will only appear when
     * the text field has the `error` state through the `error` prop, the current length
     * of the text field's value is greater than the `maxLength` prop, or the field is
     * required and the user blurs the text field with no value.
     */
    errorText: invalidIf(PropTypes.node, 'block'),

    /**
     * An optional help text to display below the text field. This will always be visible
     * unless the `helpOnFocus` prop is set to true. Otherwise it will appear on focus.
     */
    helpText: invalidIf(PropTypes.node, 'block'),

    /**
     * Boolean if the help text should display on focus only.
     */
    helpOnFocus: PropTypes.bool,

    /**
     * An optional max length for the text field. This will insert a counter underneath the
     * text field that appears on focus.
     */
    maxLength: PropTypes.number,

    /**
     * The ink when there is an injectInk above the text field. Used from the SelectField.
     *
     * @access private
     */
    ink: PropTypes.node,

    /**
     * An optional element to display inside of the `TextField` to the farthest right. This will
     * position the indicator absolutely and add some additional padding to the `TextField`.
     */
    inlineIndicator: PropTypes.element,

    /**
     * This is a configuration object if the text field should automatically resize to keep within the min
     * and max widths provided.
     */
    resize: PropTypes.shape({
      min: PropTypes.number.isRequired,
      max: PropTypes.number.isRequired,
      noShrink: PropTypes.bool,
    }),

    icon: deprecated(PropTypes.node, 'Use the `leftIcon` or `rightIcon` prop instead'),
    floatingLabel: deprecated(
      PropTypes.bool,
      'The `label` prop is now always floating. To create a non-floating text field, only use the `placeholder` prop'
    ),
    adjustMinWidth: deprecated(PropTypes.bool, 'Manually add a min width style instead'),
  };

  static defaultProps = {
    type: 'text',
    lineDirection: 'left',
    passwordIconChildren: 'remove_red_eye',
    leftIconStateful: true,
    rightIconStateful: true,
    fullWidth: true,
  };

  constructor(props) {
    super(props);

    let currentLength = 0;
    if (typeof props.value !== 'undefined') {
      currentLength = String(props.value).length;
    } else if (typeof props.defaultValue !== 'undefined') {
      currentLength = String(props.defaultValue).length;
    }

    this.state = {
      active: false,
      error: false,
      floating: !!props.defaultValue || !!props.value || props.defaultValue === 0 || props.value === 0,
      passwordVisible: props.passwordInitiallyVisible,
      height: null,
      width: props.resize ? props.resize.min : null,
      currentLength,
    };
  }

  componentDidMount() {
    if (this._isMultiline(this.props)) {
      this._updateMultilineHeight();
      window.addEventListener('resize', this._updateMultilineHeight);
    }

    const value = this.props.value || this.props.defaultValue;
    if (this.props.resize && value) {
      if (!this._canvas) {
        this._canvas = document.createElement('canvas');
      }

      const width = this._calcWidth(this._canvas, this._field.getField(), value, this.props.resize);
      this.setState({ width }); // eslint-disable-line react/no-did-mount-set-state
    }
  }

  componentWillReceiveProps(nextProps) {
    const multiline = this._isMultiline(nextProps);
    if (this._isMultiline(this.props) !== multiline) {
      this._updateMultilineHeight(nextProps);
      window[`${multiline ? 'add' : 'remove'}EventListener`]('resize', this._updateMultilineHeight);
    }

    if (this.props.value !== nextProps.value) {
      const value = typeof nextProps.value !== 'undefined' ? nextProps.value.toString() : '';
      let error = this.state.error;

      if (nextProps.maxLength) {
        error = value.length > nextProps.maxLength;
      } else if (nextProps.required && error) {
        error = !value;
      }

      this.setState({
        error,
        floating: value === 0 || !!value || (this.state.floating && this.state.active),
        currentLength: value.length,
      });
    }
  }

  componentDidUpdate(prevProps, prevState) {
    const { block, active } = this.props;
    if (block !== prevProps.block
      || active !== prevProps.active
      || this.state.active !== prevState.active
    ) {
      const fn = window[`${(active || this.state.active) ? 'add' : 'remove'}EventListener`];
      fn('mousedown', this._handleOutsideClick);
      fn('touchstart', this._handleOutsideClick);
    }

    if (this._isMultiline(this.props) && !this._isMultiline(prevProps)) {
      this._updateMultilineHeight(this.props);
    }
  }

  componentWillUnmount() {
    const { active } = this.props;
    const rm = window.removeEventListener;
    if (active || this.state.active) {
      rm('mousedown', this._handleOutsideClick);
      rm('touchstart', this._handleOutsideClick);
    }

    if (this._isMultiline(this.props)) {
      rm('resize', this._updateMultilineHeight);
    }
  }

  /**
   * A helper function for getting the specific `input` field or the `textarea` in the `TextField`.
   * This is accessible if you use `refs`.
   *
   * Example:
   *
   * ```js
   * <TextField ref={field => this._field = field;} label="Hello" />;
   *
   * this._field.getField(); // `input` node
   * ```
   */
  getField = () => this._field.getField();

  /**
   * A helper function for focusing the `input` field or the `textarea` in the `TextField`.
   * This is accessibile if you use `refs`.
   * Example:
   *
   * ```js
   * <TextField ref={field => this._field = field;} label="Hello" />;
   *
   * this._field.focus();
   * ```
   */
  focus = () => {
    this._field.focus();
  };

  get value() {
    return this.getField().value;
  }


  /**
   * A helper function for blurring the `input` field or the `textarea` in the `TextField`.
   * This is accessibile if you use `refs`.
   * Example:
   *
   * ```js
   * <TextField ref={field => this._field = field;} label="Hello" />;
   *
   * this._field.blur();
   * ```
   */
  blur() {
    this._field.blur();
  }

  _isMultiline(props) {
    return typeof props.rows !== 'undefined';
  }

  _calcWidth(canvas, field, value, { min, max }) {
    if (!canvas || !field) {
      return undefined;
    }

    const context = canvas.getContext('2d');
    context.font = window.getComputedStyle(field).font;

    return Math.min(max, Math.max(min, context.measureText(value).width));
  }

  _cloneIcon(icon, active, error, disabled, stateful, block, dir) {
    if (!icon) {
      return icon;
    }

    try {
      const iconEl = Children.only(icon);
      return cloneElement(iconEl, {
        key: `icon-${dir}`,
        className: cn('md-text-field-icon', {
          'md-text-field-icon--positioned': !block,
          'md-text-field-icon--disabled': disabled,
          'md-text-field-icon--active': stateful && (!error && active),
          'md-text-field-icon--error': stateful && error,
        }, iconEl.props.className),
      });
    } catch (e) {
      return icon;
    }
  }

  _setField = (field) => {
    if (field !== null) {
      this._field = field;
    }
  };

  _setMessage = (message) => {
    if (message !== null) {
      this._message = findDOMNode(message);
    }
  };

  _setDivider = (divider) => {
    if (divider !== null) {
      this._divider = findDOMNode(divider);
    }
  };

  _setContainer = (container) => {
    if (container !== null) {
      this._node = container;
    }
  };

  _setPasswordBtn = (btn) => {
    if (btn !== null) {
      this._password = findDOMNode(btn);
    }
  };

  _setFloatingLabel = (label) => {
    if (label !== null) {
      this._label = findDOMNode(label);
    }
  };

  _handleContainerClick = (e) => {
    if (this.props.onClick) {
      this.props.onClick(e);
    }

    if (!this.props.disabled) {
      this.focus();
    }
  };

  _updateMultilineHeight = (props = this.props) => {
    const { block } = props;
    const multiline = this._isMultiline(props);
    if (!multiline) {
      return;
    }

    const cs = window.getComputedStyle(findDOMNode(this._field));
    this._additionalHeight = parseInt(cs.getPropertyValue('margin-top'), 10);

    if (!block) {
      const mb = parseInt(window.getComputedStyle(this._divider).getPropertyValue('margin-bottom'), 10);
      this._additionalHeight += (mb === 4 ? 12 : 16);
    }

    if (this._message) {
      this._additionalHeight += this._message.offsetHeight;
    }
  };

  _blur = () => {
    const value = this._field.getValue();

    const state = { active: false, error: this.props.required && !value };
    if (!this.props.block) {
      state.floating = !!value || value === 0;
    }

<<<<<<< HEAD
    this.setState(state);
  };
=======
    this.setState(state, this._field.blur);
  }
>>>>>>> 05f5b396

  _handleOutsideClick = (e) => {
    if (!this._node.contains(e.target)) {
      this._blur();
    }
  };

  _handleFocus = (e) => {
    const { onFocus, block } = this.props;
    if (onFocus) {
      onFocus(e);
    }

    const state = { active: true };
    if (!block) {
      state.floating = true;
    }

    this.setState(state);
  };

  _handleChange = (e) => {
    const { onChange, maxLength, required, resize } = this.props;
    const { value } = e.target;
    if (onChange) {
      onChange(e.target.value, e);
    }

    const currentLength = value.length;
    let state;
    if (typeof maxLength !== 'undefined') {
      state = { currentLength, error: currentLength > maxLength };
    } else if (required && this.state.error) {
      state = { error: !currentLength };
    }

    if (resize && (!resize.noShrink || this.state.width !== resize.max)) {
      if (!this._canvas) {
        this._canvas = document.createElement('canvas');
      }

      const width = this._calcWidth(this._canvas, this._field.getField(), value, resize);
      if (width !== this.state.width && (!resize.noShrink || width > this.state.width)) {
        state = state || {};
        state.width = width;
      }
    }

    if (state) {
      this.setState(state);
    }
  };

  _handleKeyDown = (e) => {
    if (this.props.onKeyDown) {
      this.props.onKeyDown(e);
    }

    if ((e.which || e.keyCode) === TAB) {
      this._blur();
    }
  };

  _togglePasswordField = () => {
    this.setState({ passwordVisible: !this.state.passwordVisible }, this.focus);
  };

  _handleHeightChange = (height) => {
    if (this._additionalHeight) {
      this.setState({ height: height + this._additionalHeight });
    }
  };

  render() {
    const { currentLength, passwordVisible, height, width } = this.state;
    const {
      id,
      type,
      style,
      className,
      inputStyle,
      inputClassName,
      block,
      fullWidth,
      required,
      customSize,
      maxLength,
      errorText,
      helpText,
      helpOnFocus,
      disabled,
      leftIconStateful,
      rightIconStateful,
      passwordIconChildren,
      passwordIconClassName,
      lineDirection,
      paddedBlock,
      onDoubleClick,
      onTouchStart,
      onTouchMove,
      onTouchCancel,
      onTouchEnd,
      onMouseDown,
      onMouseUp,
      onMouseOver,
      onMouseLeave,
      ink,
      inlineIndicator,
      icon, // deprecated
      /* eslint-disable no-unused-vars */
      label: propLabel,
      placeholder: propPlaceholder,
      error: propError,
      active: propActive,
      floating: propFloating,
      leftIcon: propLeftIcon,
      rightIcon: propRightIcon,
      resize,
      onClick,
      onChange,
      onKeyDown,
      onFocus,

      // deprecated
      adjustMinWidth,
      floatingLabel: propFloatingLabel,
      /* eslint-enable no-unused-vars */
      ...props
    } = this.props;

    let {
      label,
      placeholder,
      error,
      active,
      floating,
      leftIcon,
      rightIcon,
    } = this.props;
    active = active || this.state.active;
    error = error || this.state.error;
    floating = floating || this.state.floating;

    if (required) {
      if (label) {
        label = addSuffix(label, '*');
      }

      if (placeholder && !label) {
        placeholder = addSuffix(placeholder, '*');
      }
    }

    if (label && !floating) {
      placeholder = null;
    }

    leftIcon = this._cloneIcon(icon || leftIcon, active, error, disabled, leftIconStateful, block, 'left');
    if (type === 'password' && !disabled) {
      rightIcon = (
        <PasswordButton
          key="password-btn"
          ref={this._setPasswordBtn}
          onClick={this._togglePasswordField}
          active={active}
          passwordVisible={passwordVisible}
          iconChildren={passwordIconChildren}
          iconClassName={passwordIconClassName}
          block={block}
          floating={!!label}
        />
      );
    } else if (inlineIndicator) {
      const el = Children.only(inlineIndicator);
      rightIcon = cloneElement(inlineIndicator, {
        key: 'icon-right',
        className: cn('md-text-field-inline-indicator', {
          'md-text-field-inline-indicator--floating': label,
          'md-text-field-inline-indicator--block': block,
        }, el.props.className),
      });
    } else {
      rightIcon = this._cloneIcon(rightIcon, active, error, disabled, rightIconStateful, block, 'right');
    }
    const rightIconed = !!rightIcon && type !== 'password' && !inlineIndicator;

    const floatingLabel = (
      <FloatingLabel
        key="label"
        ref={this._setFloatingLabel}
        label={label}
        htmlFor={id}
        active={active}
        error={error}
        floating={floating}
        customSize={customSize}
        disabled={disabled}
        iconOffset={!!leftIcon}
      />
    );

    const message = (
      <TextFieldMessage
        key="message"
        ref={this._setMessage}
        active={active}
        error={error}
        errorText={errorText}
        helpText={helpText}
        helpOnFocus={helpOnFocus}
        block={block}
        maxLength={maxLength}
        leftIcon={!!leftIcon}
        rightIcon={!!rightIcon}
        currentLength={currentLength}
      />
    );

    const field = (
      <InputField
        {...props}
        key="field"
        ref={this._setField}
        id={id}
        type={type}
        label={label}
        style={inputStyle}
        className={inputClassName}
        disabled={disabled}
        customSize={customSize}
        fullWidth={fullWidth}
        passwordVisible={passwordVisible}
        placeholder={placeholder}
        block={block}
        onFocus={this._handleFocus}
        onKeyDown={this._handleKeyDown}
        onChange={this._handleChange}
        onHeightChange={this._handleHeightChange}
        inlineIndicator={!!inlineIndicator}
      />
    );

    let divider;
    if (!block) {
      divider = (
        <TextFieldDivider
          key="text-divider"
          ref={this._setDivider}
          active={active}
          error={error}
          lineDirection={lineDirection}
        />
      );
    }

    let children;
    if (leftIcon || rightIconed) {
      children = (
        <div key="icon-divider" className="md-text-field-icon-container">
          {leftIcon}
          <div
            key="divider-container"
            className={cn('md-text-field-divider-container', {
              'md-text-field-divider-container--grow': fullWidth,
            })}
          >
            {field}
            {divider}
          </div>
          {rightIcon}
        </div>
      );
    } else {
      children = [leftIcon, field, divider, rightIcon];
    }

    children = [floatingLabel, children, message];

    const multiline = this._isMultiline(this.props);
    return (
      <div
        ref={this._setContainer}
        style={{ height, width, ...style }}
        className={cn('md-text-field-container', {
          'md-inline-block': !fullWidth && !block,
          'md-full-width': block || fullWidth,
          'md-text-field-container--disabled': disabled,
          'md-text-field-container--input': typeof props.rows === 'undefined',
          'md-text-field-container--input-block': block && !multiline,
          'md-text-field-container--multiline': multiline,
          'md-text-field-container--multiline-block': multiline && block,
          'md-text-field-container--padded-block': block && paddedBlock,
        }, className)}
        onClick={this._handleContainerClick}
        onDoubleClick={onDoubleClick}
        onMouseOver={onMouseOver}
        onMouseLeave={onMouseLeave}
        onMouseDown={onMouseDown}
        onMouseUp={onMouseUp}
        onTouchStart={onTouchStart}
        onTouchEnd={onTouchEnd}
        onTouchCancel={onTouchCancel}
        onTouchMove={onTouchMove}
      >
        {ink}
        {children}
      </div>
    );
  }
}<|MERGE_RESOLUTION|>--- conflicted
+++ resolved
@@ -637,13 +637,8 @@
       state.floating = !!value || value === 0;
     }
 
-<<<<<<< HEAD
-    this.setState(state);
-  };
-=======
     this.setState(state, this._field.blur);
-  }
->>>>>>> 05f5b396
+  };
 
   _handleOutsideClick = (e) => {
     if (!this._node.contains(e.target)) {
