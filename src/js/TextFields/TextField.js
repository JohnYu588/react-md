import React, { Component, PropTypes } from 'react';
import { findDOMNode } from 'react-dom';
import PureRenderMixin from 'react-addons-pure-render-mixin';
import classnames from 'classnames';

import FloatingLabel from './FloatingLabel';
import TextDivider from './TextDivider';
import TextFieldMessage from './TextFieldMessage';
import FontIcon from '../FontIcons';

const valueType = PropTypes.oneOfType([
  PropTypes.string,
  PropTypes.number,
]);

/**
 * There is also an additional css class you can add to the text field to increase the font
 * size to a "title". This is configurable and there is a mixin to generate more of these helpers.
 *
 * Text Fields display as `inline-block` by default so that their size does not span `100%`. If
 * you want a text field per-line, wrap them in a div, or set them to display block (will make their width
 * expand as well though).
 *
 * There is a publically accessible `focus()` function to simplify the focusing of the text field.
 *
 * It can be used as follows:
 *
 * ```js
 * <TextField ref="textField" />
 * <button onClick={() => this.refs.textField.focus()}>Focus Text Field</button>
 * ```
 */
export default class TextField extends Component {
  constructor(props) {
    super(props);

    this.shouldComponentUpdate = PureRenderMixin.shouldComponentUpdate.bind(this);
    this.state = {
      active: false,
      currentRows: props.rows,
      areaHeight: 'auto',
      value: props.defaultValue,
      passwordVisible: false,
    };
  }

  static propTypes = {
    /**
     * An optional className to apply to the text field container.
     */
    className: PropTypes.string,

    /**
     * An optional className to apply to the input field iteself.
     */
    inputClassName: PropTypes.string,

    /**
     * A valid text field type. This should be one of the valid html5 input types.
     *
     * > If the text field is a multiline text field, it will not be applied because
     * > the main text field will be a `textarea`.
     */
    type: PropTypes.string.isRequired,

    /**
     * A label to display with the text field. If the text field is set to be
     * a single line text field, this will automatically be used as the placeholder
     * text if there is no `placeholder` prop given.
     */
    label: PropTypes.string,

    /**
     * An optional placeholder to display along with the floating label.
     */
    placeholder: PropTypes.string,

    /**
     * An optional value to set in the text field. This will make the component
     * controlled and require the `onChange` prop to be set.
     */
    value: valueType,

    /**
     * A default value to use for the text field.
     */
    defaultValue: valueType,

    /**
     * The number of rows to display by default. This will convert the text field
     * into a multiline text field.
     */
    rows: PropTypes.number,

    /**
     * The maximum number of rows that can be displayed in a multiline text field.
     * The text field will continue to expand in height until this value is met.
     * Settings this value to `-1` will allow the text field to expand infinitely.
     */
    maxRows: PropTypes.number,

    /**
     * An optional error text to display below the text field. If this value is `trueish`,
     * the icon, label, and text field didivder will be styled with the error color.
     */
    errorText: PropTypes.string,

    /**
     * An optional help text to display below the text field.
     */
    helpText: PropTypes.string,

    /**
     * A boolean if the help text should only be displayed on focus.
     */
    helpOnFocus: PropTypes.bool,

    /**
     * The max length for the text field. If this prop is set, it will automatically
     * add a counter below the text field.
     */
    maxLength: PropTypes.number,

    /**
     * Boolean if the label for the text field should float. Settings this to false
     * will make a single line text field.
     */
    floatingLabel: PropTypes.bool,

    /**
     * An optional icon to display to the left of the text field.
     */
    icon: PropTypes.node,

    /**
     * An optional icon to display to the right of the text field.
     */
    rightIcon: PropTypes.node,

    /**
     * An optional function to call when the text field is blurred.
     */
    onBlur: PropTypes.func,

    /**
     * An optional function to call when the text field's value has changed.
     * The callback will be `onChange(newValue, event)`.
     */
    onChange: PropTypes.func,

    /**
     * An optional function to call when the text field gains focus.
     */
    onFocus: PropTypes.func,

    /**
     * An optional function to call when the text field's value has changed.
     * It is similar to `onChange` except that it triggers immediately after
     * the value has changed while `onChange` happens on blur and after the
     * content has updated. You most likely want to use `onChange`.
     */
    onInput: PropTypes.func,

    /**
     * An optional function to call when a required text field is submitted in
     * a form without any value.
     */
    onInvalid: PropTypes.func,

    /**
     * An optional function to call when a user has pressed a key down.
     */
    onKeyDown: PropTypes.func,

    /**
     * An optional function to call when a user has pressed and released a key.
     */
    onKeyPress: PropTypes.func,

    /**
     * An optional function to call when a user has released a key.
     */
    onKeyUp: PropTypes.func,

    /**
     * An optional function to call when text in the text field has been selected.
     */
    onSelect: PropTypes.func,

    /**
     * An optional function to call when the text field is clicked.
     */
    onClick: PropTypes.func,

    /**
     * Optional style to apply to the text field container.
     */
    style: PropTypes.object,

    /**
     * Optional style to apply to the text field input itself.
     */
    inputStyle: PropTypes.object,

    /**
     * The direction that the text field divider expands from when the text field
     * gains focus.
     */
    lineDirection: PropTypes.oneOf(['left', 'center', 'right']),

    /**
     * Boolean if the text field is required.
     */
    required: PropTypes.bool,

    /**
     * An optional boolean if the text field is disabaled.
     */
    disabled: PropTypes.bool,

    /**
     * Boolean if the text field is read only.
     */
    readOnly: PropTypes.bool,

    /**
     * An optional size for the text field.
     */
    size: PropTypes.number,

    /**
     * Boolean if this text field should be styled as a full width text field.
     * Floating labels and the text field indicator will be removed automatically.
     */
    block: PropTypes.bool,

    /**
     * Boolean if the this text field should span the full width of a parent.
     */
    fullWidth: PropTypes.bool,

    /**
     * Any children used to render the password icon button.
     */
    passwordIconChildren: PropTypes.node,

    /**
     * Any icon className to use to render the password icon button.
     */
    passwordIconClassName: PropTypes.string,
  };

  static defaultProps = {
    type: 'text',
    defaultValue: '',
    floatingLabel: true,
    lineDirection: 'left',
    passwordIconChildren: 'remove_red_eye',
  };

  getValue = () => {
    return typeof this.props.value === 'undefined' ? this.state.value : this.props.value;
  };

  handleFocus = (e) => {
    if(this.props.onFocus) {
      this.props.onFocus(e);
    }

    this.setState({ active: true });
  };

  handleBlur = (e) => {
    if(this.props.onBlur) {
      this.props.onBlur(e);
    }

    this.setState({ active: false });
  };

  handleChange = (e, reset = false) => {
    const { onChange, rows, maxRows } = this.props;
    const value = reset ? '' : e.target.value;
    if(onChange) {
      onChange(value, e);
    }

    if(typeof this.props.value !== 'undefined') {
      return;
    } else if(!rows || !maxRows) {
      this.setState({ value });
      return;
    }

    let state = { value };


    const { textarea } = this.refs;
    const { offsetHeight, scrollHeight } = textarea;
    let { currentRows, areaHeight } = this.state;

    const moreRows = maxRows !== -1 && currentRows >= maxRows;
    const noScroll = scrollHeight <= (typeof areaHeight === 'number' && areaHeight || offsetHeight);
    if(noScroll || moreRows) {
      this.setState(state);
      return;
    }

    currentRows++;
    state.currentRows = currentRows;
    state.areaHeight = scrollHeight;
    this.setState(state);
  };

  /**
   * A publicly accessibly API for focusing the text field.
   */
  focus = () => {
    if(!this.textField) {
      this.textField = findDOMNode(this.refs.textField || this.refs.textarea);
    }


    this.textField.focus();
  };

  _togglePasswordField = () => {
    this.setState({ passwordVisible: !this.state.passwordVisible });
  };

  render() {
    const { active, currentRows, areaHeight, passwordVisible } = this.state;
    const {
      style,
      className,
      inputStyle,
      inputClassName,
      label,
      placeholder,
      maxLength,
      helpText,
      errorText,
      floatingLabel,
      icon,
      rightIcon,
      passwordIconChildren,
      passwordIconClassName,
      lineDirection,
      rows,
      maxRows,
      disabled,
      required,
      helpOnFocus,
      block,
      fullWidth,
      type,
      ...props,
    } = this.props;

    delete props.defaultValue;
    delete props.value;
    delete props.onBlur;
    delete props.onChange;
    delete props.onFocus;

    const value = this.getValue();
    const error = !!errorText || (!!maxLength && value.length > maxLength);
    const multiline = typeof rows === 'number';
    const useFloatingLabel = floatingLabel && !block;

    let fontIcon, textFieldMessage, indIcon;
    if(icon) {
      fontIcon = React.cloneElement(icon, {
        className: classnames('md-text-field-icon', {
          disabled,
          active,
          error,
          'with-floating-label': useFloatingLabel,
          'normal': !!value,
        }),
      });
    }

    if(rightIcon) {
      indIcon = React.cloneElement(rightIcon, {
        className: classnames('md-text-field-ind', {
          'single-line': !useFloatingLabel,
        }),
      });
    } else if(type === 'password') {
      indIcon = (
        <button
          type="button"
          onClick={this._togglePasswordField}
          className={classnames('md-password-btn', {
            'active': passwordVisible,
            'multi-line': useFloatingLabel,
            'single-line': !useFloatingLabel,
          })}
        >
          <FontIcon iconClassName={passwordIconClassName} children={passwordIconChildren} />
        </button>
      );
    }

    if(errorText || maxLength || helpText) {
      textFieldMessage = (
        <TextFieldMessage
          value={value}
          error={error}
          helpOnFocus={helpOnFocus}
          active={active}
          message={errorText || helpText}
          maxLength={maxLength}
          className={icon ? 'icon-offset' : null}
        />
      );
    }

    const textFieldProps = {
      ...props,
      className: classnames('md-text-field', inputClassName, {
        active,
        'floating-label': useFloatingLabel,
        'single-line': !useFloatingLabel && !multiline,
        'multi-line': multiline,
        'block': block,
        'full-width': fullWidth,
        'with-icon': rightIcon,
      }),
      disabled,
      onBlur: this.handleBlur,
      onChange: this.handleChange,
      onFocus: this.handleFocus,
<<<<<<< HEAD
      onClick,
      onInput,
      onInvalid,
      onKeyDown,
      onKeyPress,
      onKeyUp,
      onSelect,
      readOnly,
      size,
=======
>>>>>>> 7c3da213
      value,
    };

    let textField;
    if(multiline) {
      let areaStyle = inputStyle ? Object.assign({}, inputStyle) : {};
      if(maxRows) {
        if(currentRows < maxRows || maxRows === -1) {
          areaStyle.overflow = 'hidden';
        }

        if(areaHeight) {
          areaStyle.height = areaHeight;
        }
      }

      let visiblePlaceholder;
      if(active || !useFloatingLabel || block) {
        visiblePlaceholder = placeholder || label;

        if(required && visiblePlaceholder.indexOf('*') === -1) {
          visiblePlaceholder = visiblePlaceholder.trim() + ' *';
        }
      }

      textField = (
        <textarea
          {...textFieldProps}
          placeholder={visiblePlaceholder}
          ref="textarea"
          rows={rows}
          style={areaStyle}
        />
      );
    } else {
      let visiblePlaceholder;
      if(!useFloatingLabel) {
        visiblePlaceholder = placeholder || label;

        if(required && visiblePlaceholder.indexOf('*') === -1) {
          visiblePlaceholder = visiblePlaceholder.trim() + ' *';
        }
<<<<<<< HEAD
      } else {
=======
      } else if(active || !!value) {
>>>>>>> 7c3da213
        visiblePlaceholder = placeholder;
      }

      textField = (
        <input
          {...textFieldProps}
          ref="textField"
          type={passwordVisible ? 'text': type}
          style={inputStyle}
          placeholder={visiblePlaceholder}
        />
      );
    }

    return (
      <div
        style={style}
        className={classnames('md-text-field-container', className, {
          disabled,
          'multi-line': multiline,
          'block': block,
          'full-width': fullWidth,
          'with-message': helpText || errorText,
        })}
      >
        <label className="md-text-field-label">
          {fontIcon}
          {useFloatingLabel && label &&
          <FloatingLabel
            label={label}
            active={active}
            error={error}
            required={required}
            value={value}
            disabled={disabled}
          />
          }
          {textField}
          {indIcon}
          {!block &&
          <TextDivider
            icon={!!icon}
            active={active}
            error={error}
            lineDirection={lineDirection}
          />
          }
        </label>
        {textFieldMessage}
      </div>
    );
  }
}<|MERGE_RESOLUTION|>--- conflicted
+++ resolved
@@ -432,18 +432,6 @@
       onBlur: this.handleBlur,
       onChange: this.handleChange,
       onFocus: this.handleFocus,
-<<<<<<< HEAD
-      onClick,
-      onInput,
-      onInvalid,
-      onKeyDown,
-      onKeyPress,
-      onKeyUp,
-      onSelect,
-      readOnly,
-      size,
-=======
->>>>>>> 7c3da213
       value,
     };
 
@@ -486,11 +474,7 @@
         if(required && visiblePlaceholder.indexOf('*') === -1) {
           visiblePlaceholder = visiblePlaceholder.trim() + ' *';
         }
-<<<<<<< HEAD
-      } else {
-=======
       } else if(active || !!value) {
->>>>>>> 7c3da213
         visiblePlaceholder = placeholder;
       }
 
