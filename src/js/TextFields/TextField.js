--- conflicted
+++ resolved
@@ -392,18 +392,6 @@
       height: null,
       currentLength,
     };
-<<<<<<< HEAD
-=======
-
-    this.focus = this.focus.bind(this);
-    this.getField = this.getField.bind(this);
-    this._setField = this._setField.bind(this);
-    this._handleBlur = this._handleBlur.bind(this);
-    this._handleFocus = this._handleFocus.bind(this);
-    this._handleChange = this._handleChange.bind(this);
-    this._togglePasswordField = this._togglePasswordField.bind(this);
-    this._handleContainerClick = this._handleContainerClick.bind(this);
->>>>>>> dc5c30e1
   }
 
   componentWillReceiveProps(nextProps) {
@@ -507,41 +495,7 @@
     }
   };
 
-<<<<<<< HEAD
-  _setMessage = (message) => {
-    if (message !== null) {
-      this._message = findDOMNode(message);
-    }
-  };
-
-  _setDivider = (divider) => {
-    if (divider !== null) {
-      this._divider = findDOMNode(divider);
-    }
-  };
-
-  _setContainer = (container) => {
-    if (container !== null) {
-      this._node = container;
-    }
-  };
-
-  _setPasswordBtn = (btn) => {
-    if (btn !== null) {
-      this._password = findDOMNode(btn);
-    }
-  };
-
-  _setFloatingLabel = (label) => {
-    if (label !== null) {
-      this._label = findDOMNode(label);
-    }
-  };
-
   _handleContainerClick = (e) => {
-=======
-  _handleContainerClick(e) {
->>>>>>> dc5c30e1
     if (this.props.onClick) {
       this.props.onClick(e);
     }
@@ -551,31 +505,7 @@
     }
   };
 
-<<<<<<< HEAD
-  _updateMultilineHeight = (props = this.props) => {
-    const { block } = props;
-    const multiline = this._isMultiline(props);
-    if (!multiline) {
-      return;
-    }
-
-    const floating = this._node.querySelector('md-text-field--floating-margin');
-    this._additionalHeight = floating ? parseInt(window.getComputedStyle(floating).marginTop, 10) : 0;
-
-    if (!block) {
-      const mb = parseInt(window.getComputedStyle(this._divider).getPropertyValue('margin-bottom'), 10);
-      this._additionalHeight += (mb === 4 ? 12 : 16);
-    }
-
-    if (this._message) {
-      this._additionalHeight += this._message.offsetHeight;
-    }
-  };
-
   _handleBlur = (e) => {
-=======
-  _handleBlur(e) {
->>>>>>> dc5c30e1
     if (this.props.onBlur) {
       this.props.onBlur(e);
     }
