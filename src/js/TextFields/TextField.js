import React, { PureComponent, Children, cloneElement } from 'react';
import PropTypes from 'prop-types';
import { findDOMNode } from 'react-dom';
import cn from 'classnames';
import deprecated from 'react-prop-types/lib/deprecated';
import isRequiredForA11y from 'react-prop-types/lib/isRequiredForA11y';

import controlled from '../utils/PropTypes/controlled';
import invalidIf from '../utils/PropTypes/invalidIf';
import minNumber from '../utils/PropTypes/minNumber';
import addSuffix from '../utils/StringUtils/addSuffix';
import FloatingLabel from './FloatingLabel';
import TextFieldMessage from './TextFieldMessage';
import PasswordButton from './PasswordButton';
import InputField from './InputField';
import TextFieldDivider from './TextFieldDivider';

/**
 * The `TextField` component can either be a single line `input` field or a multiline
 * `textarea` field. `FontIcon`s, messages, and password indicators can also be added
 * to this field.
 *
 * The optional mouse and touch events will be added to the entire container while the
 * text specific events will be added to the `input` or `textarea` tags.
 */
export default class TextField extends PureComponent {
  static propTypes = {
    /**
     * An optional style to apply to the text field's container.
     */
    style: PropTypes.object,

    /**
     * An optional className to apply to the text field's container.
     */
    className: PropTypes.string,

    /**
     * An optional style to apply to the `input` or `textarea` tag.
     */
    inputStyle: PropTypes.object,

    /**
     * An optional className to apply to the `input` or `textarea` tag.
     */
    inputClassName: PropTypes.string,

    /**
     * An optional value to apply to the text field. This will make the component
     * controlled and require the `onChange` prop.
     */
    value: controlled(PropTypes.oneOfType([
      PropTypes.string,
      PropTypes.number,
    ]), 'onChange'),

    /**
     * An optional default value for the text field.
     */
    defaultValue: PropTypes.oneOfType([
      PropTypes.string,
      PropTypes.number,
    ]),

    /**
     * Boolean if the text field should be displayed as a `block`. This is equivalent to
     * the `full width` text field in the Material Design specs. This view will disable
     * floating labels and remove the text divider from the component.
     */
    block: (props, propName, component, ...others) => {
      let err = PropTypes.bool(props, propName, component, ...others);
      if (!err && props[propName] && props.label) {
        err = new Error(
          `The \`${component}\` is unable to have a \`label\` and be displayed as \`block\`. ` +
          `If you would like a \`label\` for the block \`${component}\`, please use the \`placeholder\` prop.`
        );
      }

      return err;
    },

    /**
     * Boolean if the `block` text field should include padding to the left and right of
     * the text field.
     */
    paddedBlock: PropTypes.bool,

    /**
     * Boolean if the text field is currently disabled.
     */
    disabled: PropTypes.bool,

    /**
     * An optional label to display with the text field. This will convert the text field
     * into a floating label text field. You can make it single line by only using the
     * `placeholder` prop.
     */
    label: PropTypes.node,

    /**
     * An optional placeholder text to display in the text field. If there is no `label` prop,
     * the text field will be displayed as a single line text field. If there is a `label` prop,
     * this will only be visible when there is no value and the user focused the text field.
     */
    placeholder: PropTypes.string,

    /**
     * The id for the text field.  This is required for a11y if the `label` prop is defined.
     */
    id: (props, propName, component, ...others) => {
      const validator = PropTypes.oneOfType([
        PropTypes.string,
        PropTypes.number,
      ]);
      if (typeof props.label !== 'undefined') {
        return isRequiredForA11y(validator)(props, propName, component, ...others);
      }

      return validator(props, propName, component, ...others);
    },

    /**
     * The type for the text field. This is one of the most import props for mobile accessibility
     * as it will update the keyboard for the text type. This does not get applied on multiline
     * text fields.
     */
    type: PropTypes.oneOf([
      'text',
      'number',
      'email',
      'search',
      'tel',
      'url',
      'password',
    ]).isRequired,

    /**
     * An optional function to call when the text field's container triggers the `click` event.
     */
    onClick: PropTypes.func,

    /**
     * An optional function to call when the text field's container triggers the `doubleclick`
     * event.
     */
    onDoubleClick: PropTypes.func,

    /**
     * An optional function to call when the text field's container triggers the `touchstart`
     * event.
     */
    onTouchStart: PropTypes.func,

    /**
     * An optional function to call when the text field's container triggers the `touchmove`
     * event.
     */
    onTouchMove: PropTypes.func,

    /**
     * An optional function to call when the text field's container triggers the `touchcancel`
     * event.
     */
    onTouchCancel: PropTypes.func,

    /**
     * An optional function to call when the text field's container triggers the `touchend`
     * event.
     */
    onTouchEnd: PropTypes.func,

    /**
     * An optional function to call when the text field's container triggers the `mousedown`
     * event.
     */
    onMouseDown: PropTypes.func,

    /**
     * An optional function to call when the text field's container triggers the `mouseup`
     * event.
     */
    onMouseUp: PropTypes.func,

    /**
     * An optional function to call when the text field's container triggers the `mouseover`
     * event.
     */
    onMouseOver: PropTypes.func,

    /**
     * An optional function to call when the text field's container triggers the `mouseleave`
     * event.
     */
    onMouseLeave: PropTypes.func,

    /**
     * An optional onChange function to call. If the `value` prop is true, this is
     * required.
     *
     * When the value changes in the text field, this will be called with the new text
     * field's value and the change event.
     *
     * ```js
     * onChange(e.target.value, e);
     * ```
     */
    onChange: PropTypes.func,

    /**
     * An optional function to call when the text field is blurred.
     */
    onBlur: PropTypes.func,

    /**
     * An optional function to call when the text field is focused.
     */
    onFocus: PropTypes.func,

    /**
     * An optional boolean if the `active` state of the text field can be externally
     * modified as well. The text field is usually considered active when it gains focus.
     *
     * If this prop is set, it will check both the active prop and the active state to
     * determine if one is true.
     */
    active: PropTypes.bool,

    /**
     * An optional boolean if the `error` state of the text field can be externally
     * modified as well. The text field is usually considered errored when it is required
     * and there is no value or the current length of the text field's value is greater
     * than the `maxLength` prop.
     *
     * If this prop is set, it will check both the error prop and the error state to
     * determine if one is true.
     */
    error: PropTypes.bool,

    /**
     * An optional boolean if the `floating` state of the text field's floating label can be
     * externally modified as well. The floating state is true when the tet field gains focus
     * or there is a value in the text field.
     *
     * If this prop is set, it will check both the floating prop and the floating state to
     * determine if one is true.
     */
    floating: PropTypes.bool,

    /**
     * Boolean if the text field is required. If the user blurs the text field while there is
     * no value and it is required, the `error` state will be set to true.
     */
    required: PropTypes.bool,

    /**
     * The direction that the underline should appear from.
     */
    lineDirection: PropTypes.oneOf(['left', 'center', 'right']).isRequired,

    /**
     * An optional icon to place to the left of the text field.
     */
    leftIcon: PropTypes.element,

    /**
     * Boolean if the left icon should be stateful. This means that the icon will
     * gain the active or error colors with the text field.
     */
    leftIconStateful: PropTypes.bool,

    /**
     * An optional icon to place to the right of the text field.
     */
    rightIcon: PropTypes.element,

    /**
     * Boolean if the right icon should be stateful. This means that the icon will
     * gain the active or error colors with the text field.
     */
    rightIconStateful: PropTypes.bool,

    /**
     * Any children used to display the password icon.
     */
    passwordIconChildren: PropTypes.node,

    /**
     * The icon className for the password icon.
     */
    passwordIconClassName: PropTypes.string,

    /**
     * Boolean if the password is initially visible.
     */
    passwordInitiallyVisible: PropTypes.bool,

    /**
     * Boolean if the text field should be displayed as full width.
     */
    fullWidth: PropTypes.bool,

    /**
     * The number of rows for the `multiline` text field. This value must be greater than
     * or equal to 1. When this value is set, the text field will be converted to a multiline
     * field.
     */
    rows: minNumber(1, false),

    /**
     * The maximum number of rows for a `multiline` text field. If this value is
     * `undefined`, `0`, or a number less than `0`, the multiline text field will
     * infinitely expand.
     */
    maxRows: PropTypes.number,

    /**
     * An optional customsize to apply to the text field. This is used along with
     * the `$md-text-field-custom-sizes` variable. It basically applies a className of
     * `md-text-field--NAME`.
     */
    customSize: PropTypes.string,

    /**
     * An optional error text to display below the text field. This will only appear when
     * the text field has the `error` state through the `error` prop, the current length
     * of the text field's value is greater than the `maxLength` prop, or the field is
     * required and the user blurs the text field with no value.
     */
    errorText: invalidIf(PropTypes.node, 'block'),

    /**
     * An optional help text to display below the text field. This will always be visible
     * unless the `helpOnFocus` prop is set to true. Otherwise it will appear on focus.
     */
    helpText: invalidIf(PropTypes.node, 'block'),

    /**
     * Boolean if the help text should display on focus only.
     */
    helpOnFocus: PropTypes.bool,

    /**
     * An optional max length for the text field. This will insert a counter underneath the
     * text field that appears on focus.
     */
    maxLength: PropTypes.number,

    /**
     * The ink when there is an injectInk above the text field. Used from the SelectField.
     *
     * @access private
     */
    ink: PropTypes.node,

    /**
     * An optional element to display inside of the `TextField` to the farthest right. This will
     * position the indicator absolutely and add some additional padding to the `TextField`.
     */
    inlineIndicator: PropTypes.element,

    /**
     * This is a configuration object if the text field should automatically resize to keep within the min
     * and max widths provided.
     */
    resize: PropTypes.shape({
      min: PropTypes.number.isRequired,
      max: PropTypes.number.isRequired,
      noShrink: PropTypes.bool,
    }),

    icon: deprecated(PropTypes.node, 'Use the `leftIcon` or `rightIcon` prop instead'),
    floatingLabel: deprecated(
      PropTypes.bool,
      'The `label` prop is now always floating. To create a non-floating text field, only use the `placeholder` prop'
    ),
    adjustMinWidth: deprecated(PropTypes.bool, 'Manually add a min width style instead'),
  };

  static defaultProps = {
    type: 'text',
    lineDirection: 'left',
    passwordIconChildren: 'remove_red_eye',
    leftIconStateful: true,
    rightIconStateful: true,
    fullWidth: true,
  };

  constructor(props) {
    super(props);

    let currentLength = 0;
    if (typeof props.value !== 'undefined') {
      currentLength = String(props.value).length;
    } else if (typeof props.defaultValue !== 'undefined') {
      currentLength = String(props.defaultValue).length;
    }

    this.state = {
      active: false,
      error: props.maxLength ? props.maxLength < currentLength : false,
      floating: !!props.defaultValue || !!props.value || props.defaultValue === 0 || props.value === 0,
      passwordVisible: props.passwordInitiallyVisible,
      height: null,
      width: props.resize ? props.resize.min : null,
      currentLength,
    };
<<<<<<< HEAD
=======

    this.focus = this.focus.bind(this);
    this.getField = this.getField.bind(this);
    this._setField = this._setField.bind(this);
    this._setDivider = this._setDivider.bind(this);
    this._setMessage = this._setMessage.bind(this);
    this._setContainer = this._setContainer.bind(this);
    this._setPasswordBtn = this._setPasswordBtn.bind(this);
    this._setFloatingLabel = this._setFloatingLabel.bind(this);
    this._handleBlur = this._handleBlur.bind(this);
    this._handleFocus = this._handleFocus.bind(this);
    this._handleChange = this._handleChange.bind(this);
    this._handleHeightChange = this._handleHeightChange.bind(this);
    this._updateMultilineHeight = this._updateMultilineHeight.bind(this);
    this._togglePasswordField = this._togglePasswordField.bind(this);
    this._handleContainerClick = this._handleContainerClick.bind(this);
>>>>>>> dfa62219
  }

  componentDidMount() {
    if (this._isMultiline(this.props)) {
      this._updateMultilineHeight();
      window.addEventListener('resize', this._updateMultilineHeight);
    }

    const value = this.props.value || this.props.defaultValue;
    if (this.props.resize && value) {
      if (!this._canvas) {
        this._canvas = document.createElement('canvas');
      }

      const width = this._calcWidth(this._canvas, this._field.getField(), value, this.props.resize);
      this.setState({ width }); // eslint-disable-line react/no-did-mount-set-state
    }
  }

  componentWillReceiveProps(nextProps) {
    const multiline = this._isMultiline(nextProps);
    if (this._isMultiline(this.props) !== multiline) {
      this._updateMultilineHeight(nextProps);
      window[`${multiline ? 'add' : 'remove'}EventListener`]('resize', this._updateMultilineHeight);
    }

    if (this.props.value !== nextProps.value) {
      const value = typeof nextProps.value !== 'undefined' ? nextProps.value.toString() : '';
      let error = this.state.error;

      if (nextProps.maxLength) {
        error = value.length > nextProps.maxLength;
      } else if (nextProps.required && error) {
        error = !value;
      }

      this.setState({
        error,
        floating: value === 0 || !!value || (this.state.floating && this.state.active),
        currentLength: value.length,
      });
    }
  }

  componentDidUpdate(prevProps) {
    if (this._isMultiline(this.props) && !this._isMultiline(prevProps)) {
      this._updateMultilineHeight(this.props);
    }
  }

  componentWillUnmount() {
    if (this._isMultiline(this.props)) {
      window.removeEventListener('resize', this._updateMultilineHeight);
    }
  }

  /**
   * A helper function for getting the specific `input` field or the `textarea` in the `TextField`.
   * This is accessible if you use `refs`.
   *
   * Example:
   *
   * ```js
   * <TextField ref={field => this._field = field;} label="Hello" />;
   *
   * this._field.getField(); // `input` node
   * ```
   */
  getField = () => this._field.getField();

  /**
   * A helper function for focusing the `input` field or the `textarea` in the `TextField`.
   * This is accessibile if you use `refs`.
   * Example:
   *
   * ```js
   * <TextField ref={field => this._field = field;} label="Hello" />;
   *
   * this._field.focus();
   * ```
   */
  focus = () => {
    this._field.focus();
  };

  /**
   * Gets the current value from the text field. This is used when you have an uncontrolled
   * text field and simply need the value from a ref callback.
   *
   * @return {String} the text field's value
   */
  get value() {
    return this.getField().value;
  }


  /**
   * A helper function for blurring the `input` field or the `textarea` in the `TextField`.
   * This is accessibile if you use `refs`.
   * Example:
   *
   * ```js
   * <TextField ref={field => this._field = field;} label="Hello" />;
   *
   * this._field.blur();
   * ```
   */
  blur() {
    this._field.blur();
  }

  _isMultiline(props) {
    return typeof props.rows !== 'undefined';
  }

  _calcWidth(canvas, field, value, { min, max }) {
    if (!canvas || !field) {
      return undefined;
    }

    const context = canvas.getContext('2d');
    context.font = window.getComputedStyle(field).font;

    return Math.min(max, Math.max(min, context.measureText(value).width));
  }

  _cloneIcon(icon, active, error, disabled, stateful, block, dir) {
    if (!icon) {
      return icon;
    }

    try {
      const iconEl = Children.only(icon);
      return cloneElement(iconEl, {
        key: `icon-${dir}`,
        className: cn('md-text-field-icon', {
          'md-text-field-icon--positioned': !block,
          'md-text-field-icon--disabled': disabled,
          'md-text-field-icon--active': stateful && (!error && active),
          'md-text-field-icon--error': stateful && error,
        }, iconEl.props.className),
      });
    } catch (e) {
      return icon;
    }
  }

  _setField = (field) => {
    if (field !== null) {
      this._field = field;
    }
  };

  _setMessage = (message) => {
    if (message !== null) {
      this._message = findDOMNode(message);
    }
  };

  _setDivider = (divider) => {
    if (divider !== null) {
      this._divider = findDOMNode(divider);
    }
  };

  _setContainer = (container) => {
    if (container !== null) {
      this._node = container;
    }
  };

  _setPasswordBtn = (btn) => {
    if (btn !== null) {
      this._password = findDOMNode(btn);
    }
  };

  _setFloatingLabel = (label) => {
    if (label !== null) {
      this._label = findDOMNode(label);
    }
  };

  _handleContainerClick = (e) => {
    if (this.props.onClick) {
      this.props.onClick(e);
    }

    if (!this.props.disabled) {
      this.focus();
    }
  };

  _updateMultilineHeight = (props = this.props) => {
    const { block } = props;
    const multiline = this._isMultiline(props);
    if (!multiline) {
      return;
    }

    const cs = window.getComputedStyle(findDOMNode(this._field));
    this._additionalHeight = parseInt(cs.getPropertyValue('margin-top'), 10);

    if (!block) {
      const mb = parseInt(window.getComputedStyle(this._divider).getPropertyValue('margin-bottom'), 10);
      this._additionalHeight += (mb === 4 ? 12 : 16);
    }

    if (this._message) {
      this._additionalHeight += this._message.offsetHeight;
    }
  };

<<<<<<< HEAD
  _blur = () => {
    const value = this._field.getValue();
=======
  _handleBlur(e) {
    if (this.props.onBlur) {
      this.props.onBlur(e);
    }
>>>>>>> dfa62219

    const { value } = e.target;
    const state = { active: false, error: this.props.required && !value };
    if (!this.props.block) {
      state.floating = !!value || value === 0;
    }

<<<<<<< HEAD
    this.setState(state, this._field.blur);
  };

  _handleOutsideClick = (e) => {
    if (!this._node.contains(e.target)) {
      this._blur();
    }
  };
=======
    this.setState(state);
  }
>>>>>>> dfa62219

  _handleFocus = (e) => {
    const { onFocus, block } = this.props;
    if (onFocus) {
      onFocus(e);
    }

    const state = { active: true };
    if (!block) {
      state.floating = true;
    }

    this.setState(state);
  };

  _handleChange = (e) => {
    const { onChange, maxLength, required, resize } = this.props;
    const { value } = e.target;
    if (onChange) {
      onChange(e.target.value, e);
    }

    const currentLength = value.length;
    let state;
    if (typeof maxLength !== 'undefined') {
      state = { currentLength, error: currentLength > maxLength };
    } else if (required && this.state.error) {
      state = { error: !currentLength };
    }

<<<<<<< HEAD
    if (resize && (!resize.noShrink || this.state.width !== resize.max)) {
      if (!this._canvas) {
        this._canvas = document.createElement('canvas');
      }

      const width = this._calcWidth(this._canvas, this._field.getField(), value, resize);
      if (width !== this.state.width && (!resize.noShrink || width > this.state.width)) {
        state = state || {};
        state.width = width;
      }
    }

    if (state) {
      this.setState(state);
    }
  };

  _handleKeyDown = (e) => {
    if (this.props.onKeyDown) {
      this.props.onKeyDown(e);
    }

    if ((e.which || e.keyCode) === TAB) {
      this._blur();
    }
  };

  _togglePasswordField = () => {
=======
  _togglePasswordField() {
>>>>>>> dfa62219
    this.setState({ passwordVisible: !this.state.passwordVisible }, this.focus);
  };

  _handleHeightChange = (height) => {
    if (this._additionalHeight) {
      this.setState({ height: height + this._additionalHeight });
    }
  };

  render() {
    const { currentLength, passwordVisible, height, width } = this.state;
    const {
      id,
      type,
      style,
      className,
      inputStyle,
      inputClassName,
      block,
      fullWidth,
      required,
      customSize,
      maxLength,
      errorText,
      helpText,
      helpOnFocus,
      disabled,
      leftIconStateful,
      rightIconStateful,
      passwordIconChildren,
      passwordIconClassName,
      lineDirection,
      paddedBlock,
      onDoubleClick,
      onTouchStart,
      onTouchMove,
      onTouchCancel,
      onTouchEnd,
      onMouseDown,
      onMouseUp,
      onMouseOver,
      onMouseLeave,
      ink,
      inlineIndicator,
      icon, // deprecated
      /* eslint-disable no-unused-vars */
      label: propLabel,
      placeholder: propPlaceholder,
      error: propError,
      active: propActive,
      floating: propFloating,
      leftIcon: propLeftIcon,
      rightIcon: propRightIcon,
      resize,
      onClick,
      onChange,
      onKeyDown,
      onFocus,

      // deprecated
      adjustMinWidth,
      floatingLabel: propFloatingLabel,
      /* eslint-enable no-unused-vars */
      ...props
    } = this.props;
<<<<<<< HEAD
=======
    delete props.label;
    delete props.placeholder;
    delete props.error;
    delete props.active;
    delete props.floating;
    delete props.leftIcon;
    delete props.rightIcon;
    delete props.adjustMinWidth;
    delete props.onClick;
    delete props.onChange;
    delete props.onFocus;
    delete props.floatingLabel;
>>>>>>> dfa62219

    let {
      label,
      placeholder,
      error,
      active,
      floating,
      leftIcon,
      rightIcon,
    } = this.props;
    active = active || this.state.active;
    error = error || this.state.error;
    floating = floating || this.state.floating;

    if (required) {
      if (label) {
        label = addSuffix(label, '*');
      }

      if (placeholder && !label) {
        placeholder = addSuffix(placeholder, '*');
      }
    }

    if (label && !floating) {
      placeholder = null;
    }

    leftIcon = this._cloneIcon(icon || leftIcon, active, error, disabled, leftIconStateful, block, 'left');
    if (type === 'password' && !disabled) {
      rightIcon = (
        <PasswordButton
          key="password-btn"
          ref={this._setPasswordBtn}
          onClick={this._togglePasswordField}
          active={active}
          passwordVisible={passwordVisible}
          iconChildren={passwordIconChildren}
          iconClassName={passwordIconClassName}
          block={block}
          floating={!!label}
        />
      );
    } else if (inlineIndicator) {
      const el = Children.only(inlineIndicator);
      rightIcon = cloneElement(inlineIndicator, {
        key: 'icon-right',
        className: cn('md-text-field-inline-indicator', {
          'md-text-field-inline-indicator--floating': label,
          'md-text-field-inline-indicator--block': block,
        }, el.props.className),
      });
    } else {
      rightIcon = this._cloneIcon(rightIcon, active, error, disabled, rightIconStateful, block, 'right');
    }
    const rightIconed = !!rightIcon && type !== 'password' && !inlineIndicator;

    const floatingLabel = (
      <FloatingLabel
        key="label"
        ref={this._setFloatingLabel}
        label={label}
        htmlFor={id}
        active={active}
        error={error}
        floating={floating}
        customSize={customSize}
        disabled={disabled}
        iconOffset={!!leftIcon}
      />
    );

    const message = (
      <TextFieldMessage
        key="message"
        ref={this._setMessage}
        active={active}
        error={error}
        errorText={errorText}
        helpText={helpText}
        helpOnFocus={helpOnFocus}
        block={block}
        maxLength={maxLength}
        leftIcon={!!leftIcon}
        rightIcon={!!rightIcon}
        currentLength={currentLength}
      />
    );

    const field = (
      <InputField
        {...props}
        key="field"
        ref={this._setField}
        id={id}
        type={type}
        label={label}
        style={inputStyle}
        className={inputClassName}
        disabled={disabled}
        customSize={customSize}
        fullWidth={fullWidth}
        passwordVisible={passwordVisible}
        placeholder={placeholder}
        block={block}
        onFocus={this._handleFocus}
        onBlur={this._handleBlur}
        onChange={this._handleChange}
        onHeightChange={this._handleHeightChange}
        inlineIndicator={!!inlineIndicator}
      />
    );

    let divider;
    if (!block) {
      divider = (
        <TextFieldDivider
          key="text-divider"
          ref={this._setDivider}
          active={active}
          error={error}
          lineDirection={lineDirection}
        />
      );
    }

    let children;
    if (leftIcon || rightIconed) {
      children = (
        <div key="icon-divider" className="md-text-field-icon-container">
          {leftIcon}
          <div
            key="divider-container"
            className={cn('md-text-field-divider-container', {
              'md-text-field-divider-container--grow': fullWidth,
            })}
          >
            {field}
            {divider}
          </div>
          {rightIcon}
        </div>
      );
    } else {
      children = [leftIcon, field, divider, rightIcon];
    }

    children = [floatingLabel, children, message];

    const multiline = this._isMultiline(this.props);
    return (
      <div
        ref={this._setContainer}
        style={{ height, width, ...style }}
        className={cn('md-text-field-container', {
          'md-inline-block': !fullWidth && !block,
          'md-full-width': block || fullWidth,
          'md-text-field-container--disabled': disabled,
          'md-text-field-container--input': typeof props.rows === 'undefined',
          'md-text-field-container--input-block': block && !multiline,
          'md-text-field-container--multiline': multiline,
          'md-text-field-container--multiline-block': multiline && block,
          'md-text-field-container--padded-block': block && paddedBlock,
        }, className)}
        onClick={this._handleContainerClick}
        onDoubleClick={onDoubleClick}
        onMouseOver={onMouseOver}
        onMouseLeave={onMouseLeave}
        onMouseDown={onMouseDown}
        onMouseUp={onMouseUp}
        onTouchStart={onTouchStart}
        onTouchEnd={onTouchEnd}
        onTouchCancel={onTouchCancel}
        onTouchMove={onTouchMove}
      >
        {ink}
        {children}
      </div>
    );
  }
}<|MERGE_RESOLUTION|>--- conflicted
+++ resolved
@@ -358,16 +358,6 @@
      */
     inlineIndicator: PropTypes.element,
 
-    /**
-     * This is a configuration object if the text field should automatically resize to keep within the min
-     * and max widths provided.
-     */
-    resize: PropTypes.shape({
-      min: PropTypes.number.isRequired,
-      max: PropTypes.number.isRequired,
-      noShrink: PropTypes.bool,
-    }),
-
     icon: deprecated(PropTypes.node, 'Use the `leftIcon` or `rightIcon` prop instead'),
     floatingLabel: deprecated(
       PropTypes.bool,
@@ -401,44 +391,14 @@
       floating: !!props.defaultValue || !!props.value || props.defaultValue === 0 || props.value === 0,
       passwordVisible: props.passwordInitiallyVisible,
       height: null,
-      width: props.resize ? props.resize.min : null,
       currentLength,
     };
-<<<<<<< HEAD
-=======
-
-    this.focus = this.focus.bind(this);
-    this.getField = this.getField.bind(this);
-    this._setField = this._setField.bind(this);
-    this._setDivider = this._setDivider.bind(this);
-    this._setMessage = this._setMessage.bind(this);
-    this._setContainer = this._setContainer.bind(this);
-    this._setPasswordBtn = this._setPasswordBtn.bind(this);
-    this._setFloatingLabel = this._setFloatingLabel.bind(this);
-    this._handleBlur = this._handleBlur.bind(this);
-    this._handleFocus = this._handleFocus.bind(this);
-    this._handleChange = this._handleChange.bind(this);
-    this._handleHeightChange = this._handleHeightChange.bind(this);
-    this._updateMultilineHeight = this._updateMultilineHeight.bind(this);
-    this._togglePasswordField = this._togglePasswordField.bind(this);
-    this._handleContainerClick = this._handleContainerClick.bind(this);
->>>>>>> dfa62219
   }
 
   componentDidMount() {
     if (this._isMultiline(this.props)) {
       this._updateMultilineHeight();
       window.addEventListener('resize', this._updateMultilineHeight);
-    }
-
-    const value = this.props.value || this.props.defaultValue;
-    if (this.props.resize && value) {
-      if (!this._canvas) {
-        this._canvas = document.createElement('canvas');
-      }
-
-      const width = this._calcWidth(this._canvas, this._field.getField(), value, this.props.resize);
-      this.setState({ width }); // eslint-disable-line react/no-did-mount-set-state
     }
   }
 
@@ -538,17 +498,6 @@
     return typeof props.rows !== 'undefined';
   }
 
-  _calcWidth(canvas, field, value, { min, max }) {
-    if (!canvas || !field) {
-      return undefined;
-    }
-
-    const context = canvas.getContext('2d');
-    context.font = window.getComputedStyle(field).font;
-
-    return Math.min(max, Math.max(min, context.measureText(value).width));
-  }
-
   _cloneIcon(icon, active, error, disabled, stateful, block, dir) {
     if (!icon) {
       return icon;
@@ -636,15 +585,10 @@
     }
   };
 
-<<<<<<< HEAD
-  _blur = () => {
-    const value = this._field.getValue();
-=======
-  _handleBlur(e) {
+  _handleBlur = (e) => {
     if (this.props.onBlur) {
       this.props.onBlur(e);
     }
->>>>>>> dfa62219
 
     const { value } = e.target;
     const state = { active: false, error: this.props.required && !value };
@@ -652,19 +596,8 @@
       state.floating = !!value || value === 0;
     }
 
-<<<<<<< HEAD
-    this.setState(state, this._field.blur);
-  };
-
-  _handleOutsideClick = (e) => {
-    if (!this._node.contains(e.target)) {
-      this._blur();
-    }
-  };
-=======
     this.setState(state);
-  }
->>>>>>> dfa62219
+  };
 
   _handleFocus = (e) => {
     const { onFocus, block } = this.props;
@@ -681,7 +614,7 @@
   };
 
   _handleChange = (e) => {
-    const { onChange, maxLength, required, resize } = this.props;
+    const { onChange, maxLength, required } = this.props;
     const { value } = e.target;
     if (onChange) {
       onChange(e.target.value, e);
@@ -695,38 +628,12 @@
       state = { error: !currentLength };
     }
 
-<<<<<<< HEAD
-    if (resize && (!resize.noShrink || this.state.width !== resize.max)) {
-      if (!this._canvas) {
-        this._canvas = document.createElement('canvas');
-      }
-
-      const width = this._calcWidth(this._canvas, this._field.getField(), value, resize);
-      if (width !== this.state.width && (!resize.noShrink || width > this.state.width)) {
-        state = state || {};
-        state.width = width;
-      }
-    }
-
     if (state) {
       this.setState(state);
     }
   };
 
-  _handleKeyDown = (e) => {
-    if (this.props.onKeyDown) {
-      this.props.onKeyDown(e);
-    }
-
-    if ((e.which || e.keyCode) === TAB) {
-      this._blur();
-    }
-  };
-
   _togglePasswordField = () => {
-=======
-  _togglePasswordField() {
->>>>>>> dfa62219
     this.setState({ passwordVisible: !this.state.passwordVisible }, this.focus);
   };
 
@@ -737,7 +644,7 @@
   };
 
   render() {
-    const { currentLength, passwordVisible, height, width } = this.state;
+    const { currentLength, passwordVisible, height } = this.state;
     const {
       id,
       type,
@@ -780,10 +687,9 @@
       floating: propFloating,
       leftIcon: propLeftIcon,
       rightIcon: propRightIcon,
-      resize,
       onClick,
       onChange,
-      onKeyDown,
+      onBlur,
       onFocus,
 
       // deprecated
@@ -792,21 +698,6 @@
       /* eslint-enable no-unused-vars */
       ...props
     } = this.props;
-<<<<<<< HEAD
-=======
-    delete props.label;
-    delete props.placeholder;
-    delete props.error;
-    delete props.active;
-    delete props.floating;
-    delete props.leftIcon;
-    delete props.rightIcon;
-    delete props.adjustMinWidth;
-    delete props.onClick;
-    delete props.onChange;
-    delete props.onFocus;
-    delete props.floatingLabel;
->>>>>>> dfa62219
 
     let {
       label,
@@ -960,7 +851,7 @@
     return (
       <div
         ref={this._setContainer}
-        style={{ height, width, ...style }}
+        style={{ height, ...style }}
         className={cn('md-text-field-container', {
           'md-inline-block': !fullWidth && !block,
           'md-full-width': block || fullWidth,
