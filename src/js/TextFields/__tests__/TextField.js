--- conflicted
+++ resolved
@@ -1,14 +1,7 @@
 /* eslint-env jest */
-<<<<<<< HEAD
 import React from 'react';
-import { shallow } from 'enzyme';
 import renderer from 'react-test-renderer';
-=======
-jest.disableAutomock();
-
-import React from 'react';
 import { shallow, mount } from 'enzyme';
->>>>>>> 70442d3e
 import { findDOMNode } from 'react-dom';
 import {
   Simulate,
