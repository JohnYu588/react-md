--- conflicted
+++ resolved
@@ -189,12 +189,6 @@
       floatingLabel: true,
     };
 
-<<<<<<< HEAD
-    const input = findRenderedDOMComponentWithTag(textField, 'input');
-    const label = findRenderedComponentWithType(textField, FloatingLabel);
-    expect(input.getAttribute('placeholder')).toBe('Placeholder');
-    expect(label.props.label).toBe('Label');
-=======
     let textField = renderIntoDocument(<TextField {...props} />);
     let label = findRenderedComponentWithType(textField, FloatingLabel);
     let input = findRenderedDOMComponentWithTag(textField, 'input');
@@ -209,7 +203,6 @@
     input = findRenderedDOMComponentWithTag(textField, 'input');
     expect(label.props.label).toBe(props.label);
     expect(input.getAttribute('placeholder')).toBe(props.placeholder);
->>>>>>> 7c3da213
   });
 
   it('renders the FloatingLabel component with correct props', () => {
@@ -245,19 +238,11 @@
     expect(dividers[0].props.lineDirection).toBe(TextField.defaultProps.lineDirection);
 
     Simulate.focus(findRenderedDOMComponentWithTag(textField, 'input'));
-<<<<<<< HEAD
 
     expect(dividers[0].props.active).toBe(true);
 
     textField = renderIntoDocument(<TextField block={true} />);
 
-=======
-
-    expect(dividers[0].props.active).toBe(true);
-
-    textField = renderIntoDocument(<TextField block={true} />);
-
->>>>>>> 7c3da213
     dividers = scryRenderedComponentsWithType(textField, TextDivider);
     expect(dividers.length).toBe(0);
   });
