--- conflicted
+++ resolved
@@ -1,10 +1,5 @@
 /* eslint-env jest */
-<<<<<<< HEAD
 /* eslint-disable max-len */
-=======
-jest.disableAutomock();
-
->>>>>>> 05f5b396
 import React from 'react';
 import { shallow, mount } from 'enzyme';
 import { renderIntoDocument } from 'react-dom/test-utils';
@@ -12,11 +7,8 @@
 import { TAB, DOWN, UP, ENTER, SPACE } from '../../constants/keyCodes';
 import Autocomplete from '../Autocomplete';
 import Menu from '../../Menus/Menu';
-<<<<<<< HEAD
 import TextField from '../../TextFields/TextField';
-=======
 import ListItem from '../../Lists/ListItem';
->>>>>>> 05f5b396
 
 const DATA = [
   'Woop woop',
@@ -204,7 +196,6 @@
     expect(autocomplete.state('suggestion')).toBe('');
   });
 
-<<<<<<< HEAD
   it('should reset the suggestion when an inline autocomplete is tabbed', () => {
     const data = ['Hello'];
     const autocomplete = mount(<Autocomplete id="test" data={data} defaultValue="he" inline />);
@@ -215,7 +206,182 @@
     expect(autocomplete.state('suggestion')).toBe('llo');
     field.simulate('keyDown', { which: TAB, keyCode: TAB });
     expect(autocomplete.state('suggestion')).toBe('');
-=======
+  });
+
+  it('should be able to get the value with the ref', () => {
+    let _field = null;
+    const props = { id: 'test', ref: f => { _field = f; }, data: [], onChange: jest.fn() };
+    let autocomplete = renderIntoDocument(<Autocomplete {...props} />);
+    expect(_field).not.toBe(null);
+    expect(_field.value).toBe('');
+    expect(autocomplete.value).toBe('');
+
+    autocomplete.setState({ value: 'testing' });
+    expect(_field.value).toBe('testing');
+    expect(autocomplete.value).toBe('testing');
+
+    _field = null;
+    props.value = 'woop';
+    autocomplete = renderIntoDocument(<Autocomplete {...props} />);
+    expect(_field).not.toBe(null);
+    expect(_field.value).toBe('woop');
+    expect(autocomplete.value).toBe('woop');
+  });
+
+  it('should call the onBlur prop when the menu is tabbed', () => {
+    const onBlur = jest.fn();
+    const autocomplete = mount(<Autocomplete id="test" data={[]} onBlur={onBlur} />);
+    const menu = autocomplete.find(Menu);
+    expect(menu.length).toBe(1);
+
+    menu.simulate('keyDown', { which: TAB, keyCode: TAB });
+    expect(onBlur.mock.calls.length).toBe(1);
+  });
+
+  it('should manually focus a list item when the menu is open and the users presses the down arrow key', () => {
+    const autocomplete = mount(<Autocomplete id="test" data={DATA} defaultValue="o" />);
+    autocomplete.setState({ visible: true });
+    expect(autocomplete.state('matchIndex')).toBe(-1);
+
+    const menu = autocomplete.find(Menu);
+    expect(menu.length).toBe(1);
+    menu.simulate('keyDown', { which: DOWN, keyCode: DOWN });
+
+    expect(autocomplete.state('matchIndex')).toBe(0);
+    const items = autocomplete.find('.md-list-tile');
+    expect(items.length).toBe(3);
+    expect(document.activeElement).toEqual(items.get(0));
+  });
+
+  it('should manually focus the previous list item when the menu is open and the user presses the up arrow key', () => {
+    const autocomplete = mount(<Autocomplete id="test" data={DATA} defaultValue="o" />);
+    autocomplete.setState({ visible: true, matchIndex: 2 });
+
+    const menu = autocomplete.find(Menu);
+    menu.simulate('keyDown', { which: UP, keyCode: UP });
+
+    expect(autocomplete.state('matchIndex')).toBe(1);
+    const items = autocomplete.find('.md-list-tile');
+    expect(items.length).toBe(3);
+    expect(document.activeElement).toEqual(items.get(1));
+  });
+
+  it('should select the current list item when the enter key is pressed when the menu is open', () => {
+    const autocomplete = mount(<Autocomplete id="test" data={DATA} defaultValue="o" />);
+    autocomplete.setState({ visible: true, matchIndex: 1 });
+
+    const items = autocomplete.find('.md-list-tile');
+    items.at(1).simulate('keyDown', { which: ENTER, keyCode: ENTER });
+    expect(autocomplete.state('value')).toBe(DATA[1]);
+    expect(autocomplete.state('visible')).toBe(false);
+  });
+
+
+  it('should select the current list item when the enter key is pressed when the menu is open', () => {
+    const autocomplete = mount(<Autocomplete id="test" data={DATA} defaultValue="o" />);
+    autocomplete.setState({ visible: true, matchIndex: 1 });
+
+    const items = autocomplete.find('.md-list-tile');
+    items.at(1).simulate('keyDown', { which: SPACE, keyCode: SPACE });
+    expect(autocomplete.state('value')).toBe(DATA[1]);
+    expect(autocomplete.state('visible')).toBe(false);
+  });
+
+  it('should open the menu when the mousedown event is triggered on the text field only when it is not inline, there are matches, and there is a value in the text field', () => {
+    const autocomplete = mount(<Autocomplete id="test" data={DATA} />);
+    autocomplete.setState({ value: 'o', matches: DATA });
+    expect(autocomplete.state('visible')).toBe(false);
+
+    const input = autocomplete.find('input');
+    input.simulate('mouseDown');
+    expect(autocomplete.state('visible')).toBe(true);
+
+    autocomplete.setState({ visible: false, value: '' });
+    input.simulate('mouseDown');
+    expect(autocomplete.state('visible')).toBe(false);
+
+    autocomplete.setState({ value: 'o', matches: [] });
+    input.simulate('mouseDown');
+    expect(autocomplete.state('visible')).toBe(false);
+
+    autocomplete.setState({ matches: DATA });
+    autocomplete.setProps({ inline: true });
+    input.simulate('mouseDown');
+    expect(autocomplete.state('visible')).toBe(false);
+  });
+
+  it('should call the onMouseDown prop when the text field triggers the mouse down event', () => {
+    const onMouseDown = jest.fn();
+    const autocomplete = mount(<Autocomplete id="test" data={DATA} onMouseDown={onMouseDown} />);
+    const input = autocomplete.find('input');
+    input.simulate('mouseDown');
+    expect(onMouseDown.mock.calls.length).toBe(1);
+  });
+
+  it('should autocomplete an inline suggestion when the suggestion is touched', () => {
+    const autocomplete = mount(<Autocomplete id="test" data={DATA} inline defaultValue="wo" />);
+    const field = autocomplete.find('input');
+    field.simulate('focus');
+    expect(autocomplete.state('suggestion')).toBe('op woop');
+    expect(autocomplete.state('focus')).toBe(true);
+
+    const suggestion = autocomplete.find('.md-autocomplete-suggestion');
+    suggestion.simulate('touchStart');
+    expect(autocomplete.state('suggestion')).toBe('');
+    expect(autocomplete.state('value')).toBe(DATA[0]);
+  });
+
+  it('should update the matches if the value or data props change', () => {
+    const data = ['Hello', 'World', 'Something', 'Else'];
+    const autocomplete = shallow(<Autocomplete id="autocomplete" data={data} />);
+    expect(autocomplete.state('matches')).toEqual([]);
+
+    autocomplete.setProps({ value: 'hel', onChange: jest.fn() });
+    expect(autocomplete.state('matches')).toEqual(['Hello']);
+
+    autocomplete.setProps({ data: ['Helium', 'Horrible'] });
+    expect(autocomplete.state('matches')).toEqual(['Helium']);
+  });
+
+  it('should update the visible state when a filter function has been provided and the value has changed', () => {
+    const props = { id: 'test', data: ['Hello', 'World'], defaultValue: 'h' };
+    const autocomplete = mount(<Autocomplete {...props} />);
+    const input = autocomplete.find('input');
+    expect(input.length).toBe(1);
+
+    input.simulate('focus');
+    expect(autocomplete.state('visible')).toBe(true);
+
+    input.simulate('change', { target: { value: 'he' } });
+    expect(autocomplete.state('visible')).toBe(true);
+
+    input.simulate('change', { target: { value: '' } });
+    expect(autocomplete.state('visible')).toBe(false);
+
+    input.simulate('change', { target: { value: 'h' } });
+    expect(autocomplete.state('visible')).toBe(true);
+
+    input.simulate('change', { target: { value: 'b' } });
+    expect(autocomplete.state('visible')).toBe(false);
+  });
+
+  it('should not change the visible state when a filter function has not been provided', () => {
+    const data = ['Hello', 'World'];
+    const props = { id: 'test-2', data, filter: null, defaultValue: 'h' };
+    const autocomplete = mount(<Autocomplete {...props} />);
+
+    expect(autocomplete.state('matches')).toBe(data);
+    expect(autocomplete.state('visible')).toBe(false);
+    const input = autocomplete.find('input');
+    expect(input.length).toBe(1);
+
+    input.simulate('focus');
+    expect(autocomplete.state('visible')).toBe(true);
+
+    input.simulate('change', { target: { value: 'b' } });
+    expect(autocomplete.state('visible')).toBe(true);
+  });
+
   it('should allow for ajax autocompletion flows', () => {
     let data = [];
     const onAutocomplete = jest.fn();
@@ -264,245 +430,4 @@
     expect(autocomplete.state('matches')).toBe(data);
     expect(autocomplete.state('isOpen')).toBe(true);
   });
-
-  describe('caseInsensitiveFilter', () => {
-    it('includes any items that match a single letter', () => {
-      const filter = Autocomplete.caseInsensitiveFilter;
-      const haystack = ['Apple', 'Banana', 'Orange'];
-
-      expect(filter(haystack, 'a')).toEqual(haystack);
-      expect(filter(haystack, 'e')).toEqual(['Apple', 'Orange']);
-    });
-
-    it('includes any items that match a single letter ignoring case', () => {
-      const filter = Autocomplete.caseInsensitiveFilter;
-      const haystack = ['Apple', 'Banana', 'Orange'];
-
-      expect(filter(haystack, 'A')).toEqual(haystack);
-      expect(filter(haystack, 'E')).toEqual(['Apple', 'Orange']);
-    });
-
-    it('only includes items that match letters in order', () => {
-      const filter = Autocomplete.caseInsensitiveFilter;
-      const haystack = ['Apple', 'Banana', 'Orange'];
-
-      expect(filter(haystack, 'an')).toEqual(['Banana', 'Orange']);
-      expect(filter(haystack, 'ana')).toEqual(['Banana']);
-    });
-
-    it('allows the items to be a list of numbers', () => {
-      const filter = Autocomplete.caseInsensitiveFilter;
-      const haystack = [1, 11, 111];
-
-      expect(filter(haystack, '1')).toEqual(haystack);
-      expect(filter(haystack, '2')).toEqual([]);
-    });
-
-    it('allows the items to be a list of objects', () => {
-      const filter = Autocomplete.caseInsensitiveFilter;
-      const haystack = [{ name: 'Apple' }, { name: 'Banana' }, { name: 'Orange' }];
-
-      expect(filter(haystack, 'apple', 'name')).toEqual([{ name: 'Apple' }]);
-    });
-
-    it('allows the item to be a mixed list of string, number, object, and react element', () => {
-      const test = <Test />;
-      const filter = Autocomplete.caseInsensitiveFilter;
-      const haystack = [{ name: 'Apple' }, 'Banana', 3, test];
-
-      expect(filter(haystack, 'e', 'name')).toEqual([{ name: 'Apple' }, test]);
-      expect(filter(haystack, '3', 'name')).toEqual([3, test]);
-    });
-
-    it('filters out empty, null, and undefined', () => {
-      const filter = Autocomplete.caseInsensitiveFilter;
-      const haystack = [
-        undefined,
-        '',
-        null,
-        0,
-        100,
-        { name: undefined },
-        { name: '' },
-        { name: null },
-      ];
-
-      expect(filter(haystack, '0')).toEqual([0, 100]);
-    });
->>>>>>> 05f5b396
-  });
-
-  it('should be able to get the value with the ref', () => {
-    let _field = null;
-    const props = { id: 'test', ref: f => { _field = f; }, data: [], onChange: jest.fn() };
-    let autocomplete = renderIntoDocument(<Autocomplete {...props} />);
-    expect(_field).not.toBe(null);
-    expect(_field.value).toBe('');
-    expect(autocomplete.value).toBe('');
-
-    autocomplete.setState({ value: 'testing' });
-    expect(_field.value).toBe('testing');
-    expect(autocomplete.value).toBe('testing');
-
-    _field = null;
-    props.value = 'woop';
-    autocomplete = renderIntoDocument(<Autocomplete {...props} />);
-    expect(_field).not.toBe(null);
-    expect(_field.value).toBe('woop');
-    expect(autocomplete.value).toBe('woop');
-  });
-
-  it('should call the onBlur prop when the menu is tabbed', () => {
-    const onBlur = jest.fn();
-    const autocomplete = mount(<Autocomplete id="test" data={[]} onBlur={onBlur} />);
-    const menu = autocomplete.find(Menu);
-    expect(menu.length).toBe(1);
-
-    menu.simulate('keyDown', { which: TAB, keyCode: TAB });
-    expect(onBlur.mock.calls.length).toBe(1);
-  });
-
-  it('should manually focus a list item when the menu is open and the users presses the down arrow key', () => {
-    const autocomplete = mount(<Autocomplete id="test" data={DATA} defaultValue="o" />);
-    autocomplete.setState({ visible: true });
-    expect(autocomplete.state('matchIndex')).toBe(-1);
-
-    const menu = autocomplete.find(Menu);
-    expect(menu.length).toBe(1);
-    menu.simulate('keyDown', { which: DOWN, keyCode: DOWN });
-
-    expect(autocomplete.state('matchIndex')).toBe(0);
-    const items = autocomplete.find('.md-list-tile');
-    expect(items.length).toBe(3);
-    expect(document.activeElement).toEqual(items.get(0));
-  });
-
-  it('should manually focus the previous list item when the menu is open and the user presses the up arrow key', () => {
-    const autocomplete = mount(<Autocomplete id="test" data={DATA} defaultValue="o" />);
-    autocomplete.setState({ visible: true, matchIndex: 2 });
-
-    const menu = autocomplete.find(Menu);
-    menu.simulate('keyDown', { which: UP, keyCode: UP });
-
-    expect(autocomplete.state('matchIndex')).toBe(1);
-    const items = autocomplete.find('.md-list-tile');
-    expect(items.length).toBe(3);
-    expect(document.activeElement).toEqual(items.get(1));
-  });
-
-  it('should select the current list item when the enter key is pressed when the menu is open', () => {
-    const autocomplete = mount(<Autocomplete id="test" data={DATA} defaultValue="o" />);
-    autocomplete.setState({ visible: true, matchIndex: 1 });
-
-    const items = autocomplete.find('.md-list-tile');
-    items.at(1).simulate('keyDown', { which: ENTER, keyCode: ENTER });
-    expect(autocomplete.state('value')).toBe(DATA[1]);
-    expect(autocomplete.state('visible')).toBe(false);
-  });
-
-
-  it('should select the current list item when the enter key is pressed when the menu is open', () => {
-    const autocomplete = mount(<Autocomplete id="test" data={DATA} defaultValue="o" />);
-    autocomplete.setState({ visible: true, matchIndex: 1 });
-
-    const items = autocomplete.find('.md-list-tile');
-    items.at(1).simulate('keyDown', { which: SPACE, keyCode: SPACE });
-    expect(autocomplete.state('value')).toBe(DATA[1]);
-    expect(autocomplete.state('visible')).toBe(false);
-  });
-
-  it('should open the menu when the mousedown event is triggered on the text field only when it is not inline, there are matches, and there is a value in the text field', () => {
-    const autocomplete = mount(<Autocomplete id="test" data={DATA} />);
-    autocomplete.setState({ value: 'o', matches: DATA });
-    expect(autocomplete.state('visible')).toBe(false);
-
-    const input = autocomplete.find('input');
-    input.simulate('mouseDown');
-    expect(autocomplete.state('visible')).toBe(true);
-
-    autocomplete.setState({ visible: false, value: '' });
-    input.simulate('mouseDown');
-    expect(autocomplete.state('visible')).toBe(false);
-
-    autocomplete.setState({ value: 'o', matches: [] });
-    input.simulate('mouseDown');
-    expect(autocomplete.state('visible')).toBe(false);
-
-    autocomplete.setState({ matches: DATA });
-    autocomplete.setProps({ inline: true });
-    input.simulate('mouseDown');
-    expect(autocomplete.state('visible')).toBe(false);
-  });
-
-  it('should call the onMouseDown prop when the text field triggers the mouse down event', () => {
-    const onMouseDown = jest.fn();
-    const autocomplete = mount(<Autocomplete id="test" data={DATA} onMouseDown={onMouseDown} />);
-    const input = autocomplete.find('input');
-    input.simulate('mouseDown');
-    expect(onMouseDown.mock.calls.length).toBe(1);
-  });
-
-  it('should autocomplete an inline suggestion when the suggestion is touched', () => {
-    const autocomplete = mount(<Autocomplete id="test" data={DATA} inline defaultValue="wo" />);
-    const field = autocomplete.find('input');
-    field.simulate('focus');
-    expect(autocomplete.state('suggestion')).toBe('op woop');
-    expect(autocomplete.state('focus')).toBe(true);
-
-    const suggestion = autocomplete.find('.md-autocomplete-suggestion');
-    suggestion.simulate('touchStart');
-    expect(autocomplete.state('suggestion')).toBe('');
-    expect(autocomplete.state('value')).toBe(DATA[0]);
-  });
-
-  it('should update the matches if the value or data props change', () => {
-    const data = ['Hello', 'World', 'Something', 'Else'];
-    const autocomplete = shallow(<Autocomplete id="autocomplete" data={data} />);
-    expect(autocomplete.state('matches')).toEqual([]);
-
-    autocomplete.setProps({ value: 'hel', onChange: jest.fn() });
-    expect(autocomplete.state('matches')).toEqual(['Hello']);
-
-    autocomplete.setProps({ data: ['Helium', 'Horrible'] });
-    expect(autocomplete.state('matches')).toEqual(['Helium']);
-  });
-
-  it('should update the visible state when a filter function has been provided and the value has changed', () => {
-    const props = { id: 'test', data: ['Hello', 'World'], defaultValue: 'h' };
-    const autocomplete = mount(<Autocomplete {...props} />);
-    const input = autocomplete.find('input');
-    expect(input.length).toBe(1);
-
-    input.simulate('focus');
-    expect(autocomplete.state('visible')).toBe(true);
-
-    input.simulate('change', { target: { value: 'he' } });
-    expect(autocomplete.state('visible')).toBe(true);
-
-    input.simulate('change', { target: { value: '' } });
-    expect(autocomplete.state('visible')).toBe(false);
-
-    input.simulate('change', { target: { value: 'h' } });
-    expect(autocomplete.state('visible')).toBe(true);
-
-    input.simulate('change', { target: { value: 'b' } });
-    expect(autocomplete.state('visible')).toBe(false);
-  });
-
-  it('should not change the visible state when a filter function has not been provided', () => {
-    const data = ['Hello', 'World'];
-    const props = { id: 'test-2', data, filter: null, defaultValue: 'h' };
-    const autocomplete = mount(<Autocomplete {...props} />);
-
-    expect(autocomplete.state('matches')).toBe(data);
-    expect(autocomplete.state('visible')).toBe(false);
-    const input = autocomplete.find('input');
-    expect(input.length).toBe(1);
-
-    input.simulate('focus');
-    expect(autocomplete.state('visible')).toBe(true);
-
-    input.simulate('change', { target: { value: 'b' } });
-    expect(autocomplete.state('visible')).toBe(true);
-  });
 });