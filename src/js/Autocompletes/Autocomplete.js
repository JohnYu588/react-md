--- conflicted
+++ resolved
@@ -317,15 +317,6 @@
      * of previously typed values in the text field. By default, this is disabled.
      */
     autoComplete: PropTypes.oneOf(['on', 'off']),
-<<<<<<< HEAD
-
-    /**
-     * This is how the menu's `List` gets anchored to the `toggle` element.
-     *
-     * @see {@link Helpers/Layovers#anchor}
-     */
-    anchor: anchorShape,
-=======
 
     /**
      * Boolean if the `input` should be focused again after a suggestion was clicked.
@@ -334,18 +325,13 @@
      * are focusable.
      */
     focusInputOnAutocomplete: PropTypes.bool,
-  };
-
-  static defaultProps = {
-    fullWidth: true,
-    defaultValue: '',
-    dataLabel: 'primaryText',
-    filter: Autocomplete.fuzzyFilter,
-    findInlineSuggestion: Autocomplete.findIgnoreCase,
-    autoComplete: 'off',
-    focusInputOnAutocomplete: true,
-  };
->>>>>>> 2b8449ef
+
+    /**
+     * This is how the menu's `List` gets anchored to the `toggle` element.
+     *
+     * @see {@link Helpers/Layovers#anchor}
+     */
+    anchor: anchorShape,
 
     /**
      * This is the anchor to use when the `position` is set to `Autocomplete.Positions.BELOW`.
@@ -740,7 +726,6 @@
     if (index === -1) { return; }
 
     const { matches } = this.state;
-<<<<<<< HEAD
     const {
       data,
       dataLabel,
@@ -748,12 +733,10 @@
       filter,
       onAutocomplete,
       clearOnAutocomplete,
+      focusInputOnAutocomplete,
       autocompleteWithLabel: label,
     } = this.props;
 
-=======
-    const { data, dataLabel, filter, onAutocomplete, clearOnAutocomplete, focusInputOnAutocomplete } = this.props;
->>>>>>> 2b8449ef
     let value = matches.filter(m => !React.isValidElement(m))[index];
     if (onAutocomplete) {
       let v = value;
@@ -783,23 +766,12 @@
     }
 
     this.setState({
-<<<<<<< HEAD
       visible: false,
-      manualFocus: true,
-      matches: filter ? filter(data, value, dataLabel) : matches,
-      value,
-    }, () => {
-      this._field.focus();
-    });
-  };
-=======
-      isOpen: false,
       manualFocus: focusInputOnAutocomplete,
       matches: filter ? filter(data, value, dataLabel) : matches,
       value,
     }, callback);
-  }
->>>>>>> 2b8449ef
+  };
 
   _focusSuggestion = (negative, e) => {
     e.preventDefault();
@@ -1016,27 +988,7 @@
       /* eslint-enable no-unused-vars */
       ...props
     } = this.props;
-<<<<<<< HEAD
-=======
-    delete props.value;
-    delete props.defaultValue;
-    delete props.dataLabel;
-    delete props.dataValue;
-    delete props.filter;
-    delete props.data;
-    delete props.onAutocomplete;
-    delete props.onMenuOpen;
-    delete props.onMenuClose;
-    delete props.onBlur;
-    delete props.onFocus;
-    delete props.onKeyDown;
-    delete props.onMouseDown;
-    delete props.onChange;
-    delete props.findInlineSuggestion;
-    delete props.clearOnAutocomplete;
-    delete props.deleteKeys;
     delete props.focusInputOnAutocomplete;
->>>>>>> 2b8449ef
 
     const value = getField(this.props, this.state, 'value');
 
