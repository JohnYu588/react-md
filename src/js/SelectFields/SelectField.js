--- conflicted
+++ resolved
@@ -476,51 +476,30 @@
     this._activeItem = null;
   }
 
-<<<<<<< HEAD
   componentDidMount() {
     this._container = findDOMNode(this);
     this._field = this._container.querySelector('.md-select-field');
   }
 
-  componentWillReceiveProps(nextProps) {
+  componentWillUpdate(nextProps, nextState) {
     const { value, menuItems } = this.props;
+    const { active, listProps } = nextState;
+
+    let state;
     if (value !== nextProps.value || menuItems !== nextProps.menuItems) {
-      this.setState(this._getActive(nextProps, this.state));
-=======
-  componentWillUpdate(nextProps, nextState) {
-    const prevValue = getField(this.props, this.state, 'value');
-    const value = getField(nextProps, nextState, 'value');
-    const error = getField(nextProps, nextState, 'error');
-    const isOpen = getField(nextProps, nextState, 'isOpen');
-    const valued = !getField(nextProps, nextState, 'value');
-
-    let state;
-    if (prevValue !== value || this.props.menuItems !== nextProps.menuItems) {
-      state = {
-        activeLabel: this._getActiveLabel(nextProps, value),
+      state = this._getActive(nextProps, nextState);
+    }
+
+    if (this.state.active !== active) {
+      state = state || {};
+      state.listProps = {
+        ...listProps,
+        'aria-activedescendant': active ? `${nextProps.id}-options-active` : null,
       };
-    }
-
-    if (nextProps.required && !isOpen && error !== valued) {
-      state = state || {};
-      state.error = valued;
     }
 
     if (state) {
       this.setState(state);
->>>>>>> 14edf370
-    }
-  }
-
-  componentWillUpdate(nextProps, nextState) {
-    const { active, listProps } = nextState;
-    if (this.state.active !== active) {
-      this.setState({
-        listProps: {
-          ...listProps,
-          'aria-activedescendant': active ? `${nextProps.id}-options-active` : null,
-        },
-      });
     }
   }
 
