import React, { PureComponent } from 'react';
import PropTypes from 'prop-types';
<<<<<<< HEAD
=======
import cn from 'classnames';
>>>>>>> ff5619d7
import { findDOMNode } from 'react-dom';
import cn from 'classnames';
import deprecated from 'react-prop-types/lib/deprecated';
import isRequiredForA11y from 'react-prop-types/lib/isRequiredForA11y';

<<<<<<< HEAD
import { UP, DOWN, ENTER, ESC, TAB, ZERO, NINE, KEYPAD_ZERO, KEYPAD_NINE } from '../constants/keyCodes';
import omit from '../utils/omit';
import getField from '../utils/getField';
=======
import { UP, DOWN, ESC, ENTER, SPACE, TAB, ZERO, NINE, KEYPAD_ZERO, KEYPAD_NINE } from '../constants/keyCodes';
import getField from '../utils/getField';
import handleKeyboardAccessibility from '../utils/EventUtils/handleKeyboardAccessibility';
import controlled from '../utils/PropTypes/controlled';
>>>>>>> ff5619d7
import isBetween from '../utils/NumberUtils/isBetween';
import controlled from '../utils/PropTypes/controlled';
import anchorShape from '../Helpers/anchorShape';
import fixedToShape from '../Helpers/fixedToShape';
import positionShape from '../Helpers/positionShape';
import Menu from '../Menus/Menu';
import ListItem from '../Lists/ListItem';

import SelectFieldToggle from './SelectFieldToggle';

const MOBILE_LIST_PADDING = 8;
const VALID_LIST_ITEM_PROPS = Object.keys(ListItem.propTypes);

export default class SelectField extends PureComponent {
  static HorizontalAnchors = Menu.HorizontalAnchors;
  static VerticalAnchors = Menu.VerticalAnchors;
  static Positions = Menu.Positions;

  static propTypes = {
    /**
     * An id to give the select field. This is required for accessibility.
     */
    id: isRequiredForA11y(PropTypes.oneOfType([
      PropTypes.number,
      PropTypes.string,
    ])),

    /**
     * An optional id to provide to the select field's menu. If this is omitted,
     * it will default to `${id}-menu`.
     */
    menuId: PropTypes.oneOfType([
      PropTypes.number,
      PropTypes.string,
    ]),

    /**
     * An optional id to provide to the select field's list.
     *
     * @see {@link #menuId}
     * @see {@link Menus/Menu#menuId}
     */
    listId: PropTypes.oneOfType([
      PropTypes.number,
      PropTypes.string,
    ]),

    /**
     * An optional style to apply to the select field's container (the menu).
     */
    style: PropTypes.object,

    /**
     * An optional className to apply to the select field's container (the menu).
     */
    className: PropTypes.string,

    /**
     * An optional style to apply to the menu's list.
     */
    listStyle: PropTypes.object,

    /**
     * An optional className to apply to the menu's list.
     */
    listClassName: PropTypes.string,

    /**
     * An optional style to apply to the select field's toggle.
     */
    toggleStyle: PropTypes.object,

    /**
     * An optional className to apply to the select field's toggle.
     */
    toggleClassName: PropTypes.string,

    /**
     * An optional style to apply to the `AccessibleFakeInkedButton` that is the trigger
     * for the select field.
     */
    inputStyle: PropTypes.object,

    /**
     * An optional className to apply to the `AccessibleFakeInkedButton` that is the trigger
     * for the select field.
     */
    inputClassName: PropTypes.string,

    /**
     * Boolean if the select field should be have the menu's list visible by default.
     */
    defaultVisible: PropTypes.bool.isRequired,

    /**
     * Boolean if the select field should have the menu's list visible. This will make
     * the select field controlled and require the `onVisibilityChange` prop to be defined,
     */
    visible: controlled(PropTypes.bool, 'onVisibilityChange', 'defaultVisible'),

    /**
     * An optional function to call when the select field's menu has it's visibility changed. The callback
     * will include the next visible state and the event that triggered it.
     */
    onVisibilityChange: PropTypes.func,

    /**
     * A list of `number`, `string`, or `object` that should be used to create `ListItem`
     * in the menu's list. When it is an `object`, it will use the `dataLabel` prop as the
     * `primaryText` and use the value of `dataValue`.
     *
     * @see {@link #dataLabel}
     * @see {@link #dataValue}
     */
    menuItems: PropTypes.arrayOf(PropTypes.oneOfType([
      PropTypes.number,
      PropTypes.string,
      PropTypes.object,
    ])).isRequired,

    /**
     * The amount of time that a list of letters should be used when finding a menu item
     * while typing. Since a user can select items by typing multiple letters in a row,
     * this will be used as the timeout for clearing those letters.
     *
     * For example:
     * - User types `g`
     *
     * Full match is now `'g'`.
     *
     * - User delays 200ms and types `u`
     *
     * Full match is now `'gu'`
     *
     * - User delays 1000ms and types `a`.
     *
     * Full match is now `'a'`
     */
    keyboardMatchingTimeout: PropTypes.number.isRequired,

    /**
     * The key to use for extracting a menu item's label if the menu item is an object.
     *
     * Example:
     *
     * ```js
     * const item = { something: 'My Label', somethingElse: 'value' };
     * const itemLabel = 'something';
     * const itemValue = 'somethingElse';
     * ```
     */
    itemLabel: PropTypes.string.isRequired,

    /**
     * The key to use for extracting a menu item'value label if the menu item is an object.
     *
     * Example:
     *
     * ```js
     * const item = { something: 'My Label', somethingElse: 'value' };
     * const itemLabel = 'something';
     * const itemValue = 'somethingElse';
     * ```
     */
    itemValue: PropTypes.string.isRequired,

    /**
     * The default value to use for the select field. If this is set, it should either match
     * one of the `number` or `string` in your `menuItems` list or be the empty string. If
     * the `menuItems` is a list of `object`, this value should match one of the menu item's
     * `dataValue` or be the empty string.
     *
     * ```js
     * const menuItems = [{ label: 'Something': value: 0 }, { label: 'Something else', value: 1 }];
     *
     * // both valid
     * defaultValue={0}
     * defaultValue=""
     * ```
     */
    defaultValue: PropTypes.oneOfType([
      PropTypes.number,
      PropTypes.string,
    ]).isRequired,

    /**
     * The value to use for the select field. If this is defined, it becomes a controlled component
     * and requires the `onChange` prop to be defined. See the `defaultValue` for more behavior info.
     *
     * @see {@link #defaultValue}
     */
    value: controlled(PropTypes.oneOfType([
      PropTypes.number,
      PropTypes.string,
    ]), 'onChange', 'defaultValue'),

    /**
     * An optional function to call when the select field's value has been changed either when the user
     * has click/touched/keyboard selected a value in the list, or the user has selected a value by typing
     * in the select field while the menu's list is closed.
     *
     * The callback will include the next text field value, the selected item's index, and the event that
     * triggered the change.
     *
     * ```js
     * onChange(value, index, event);
     * ```
     */
    onChange: PropTypes.func,

    /**
     * An optional label to use with the select field. This will be a floating label as seen on the text field.
     */
    label: PropTypes.node,

    /**
     * An optional placeholder to use in the select field. This will only appear when no value has been selected.
     */
    placeholder: PropTypes.string,

    /**
     * Boolean if the select field should be disabled.
     */
    disabled: PropTypes.bool,

    /**
     * Boolean if the select field is required. This will update the label and placeholder to include a `*` suffix.
     */
    required: PropTypes.bool,

    /**
     * Boolean if the select field is considered to be in an `error` state.
     *
     * @see {@link TextFields/TextField#error}
     */
    error: PropTypes.bool,

    /**
     * An optional text to display whent he text select field is in an error state.
     *
     * @see {@link TextFields/TextField#errorText}
     */
    errorText: PropTypes.node,

    /**
     * An optional text to display below the select field to provide input help to the user.
     * This will only be displayed if the select field is not in an error state.
     *
     * @see {@link #helpOnFocus}
     * @see {@link TextFields/TextField#errorText}
     */
    helpText: PropTypes.node,

    /**
     * Boolean if the `helpText` should only appear on focus.
     *
     * @see {@link #helpText}
     * @see {@link TextFields/TextField#helpOnFocus}
     */
    helpOnFocus: PropTypes.bool,

    /**
     * An optional function to call when any element in the select field has been clicked.
     */
    onClick: PropTypes.func,

    /**
     * An optional function to call when the `keydown` event has been triggered anywhere in the
     * select field.
     */
    onKeyDown: PropTypes.func,

    /**
     * An optional function to call when the select field's toggle has gained focus.
     */
    onFocus: PropTypes.func,

    /**
     * An optional function to call when the select field's toggle has been blurred. This
     * will be triggered if the user hits the up or down arrow keys to traverse the list
     * of items.
     */
    onBlur: PropTypes.func,

    /**
     * Any children used to render the select field's drop down icon.
     */
    iconChildren: PropTypes.node,

    /**
     * The icon class name to use to render the select field's drop down icon.
     */
    iconClassName: PropTypes.string,

    /**
     * Boolean if the select field is in a toolbar. This should automatically be injected by the `Toolbar`
     * component if being used as a `titleMenu` or one of the `actions`.
     *
     * @see {@link Toolbars/Toolbar#titleMenu}
     * @see {@link Toolbars/Toolbar#actions}
     */
    toolbar: PropTypes.bool,

    /**
     * Boolean if the currently active item should be removed from the list of available `menuItems`.
     * If this is `undefined`, it will strip out the active one only when the
     * `position === SelectField.Positions.BELOW`.
     */
    stripActiveItem: PropTypes.bool,

    /**
     * The transition name to use when a new value has been selected. By default, it will have the
     * new item _drop_ into the select field's input location.
     */
    transitionName: PropTypes.string.isRequired,

    /**
     * The transition time to use when a new value has been selected. If this value is `0`, there
     * will be no transition.
     */
    transitionTime: PropTypes.number.isRequired,

    /**
     * This is how the menu's `List` gets anchored to the select field.
     *
     * @see {@link Helpers/Layovers#anchor}
     */
    anchor: anchorShape,

    /**
     * This is the anchor to use when the `position` is set to `Autocomplete.Positions.BELOW`.
     *
     * @see {@link Helpers/Layovers#belowAnchor}
     */
    belowAnchor: anchorShape,

    /**
     * This is the animation position for the list that appears.
     *
     * @see {@link Helpers/Layovers#animationPosition}
     */
    position: positionShape,

    /**
     * This is how the menu's list will be "fixed" to the `toggle` component.
     *
     * @see {@link Helpers/Layovers#fixedTo}
     */
    fixedTo: fixedToShape,

    /**
     * Boolean if the menu's list should appear horizontally instead of vertically.
     */
    listInline: PropTypes.bool,

    /**
     * The list's z-depth for applying box shadow. This should be a number from 0 to 5.
     */
    listZDepth: PropTypes.number,

    /**
     * Boolean if the list should have its height restricted to the `$md-menu-mobile-max-height`/
     * `$md-menu-desktop-max-height` values.
     *
     * @see [md-menu-mobile-max-height](/components/menus?tab=1#variable-md-menu-mobile-max-height)
     * @see [md-menu-desktop-max-height](/components/menus?tab=1#variable-md-menu-desktop-max-height)
     */
    listHeightRestricted: PropTypes.bool,

    /**
     * @see {@link Helpers/Layovers#xThreshold}
     */
    xThreshold: PropTypes.number,

    /**
     * @see {@link Helpers/Layovers#yThreshold}
     */
    yThreshold: PropTypes.number,

    /**
     * @see {@link Helpers/Layovers#closeOnOutsideClick}
     */
    closeOnOutsideClick: PropTypes.bool,

    /**
     * An optional transition name to use for the list appearing/disappearing.
     *
     * @see {@link Menus/Menu#transitionName}
     */
    menuTransitionName: PropTypes.string,

    /**
     * @see {@link Helpers/Layovers#transitionEnterTimeout}
     */
    menuTransitionEnterTimeout: PropTypes.number,

    /**
     * @see {@link Helpers/Layovers#transitionLeaveTimeout}
     */
    menuTransitionLeaveTimeout: PropTypes.number,

    /**
     * @see {@link Menus/Menu#block}
     */
    block: PropTypes.bool,

    /**
     * @see {@link Menus/Menu#fullWidth}
     */
    fullWidth: PropTypes.bool,

    /**
     * @see {@link Helpers/Layovers#centered}
     */
    centered: Menu.propTypes.centered,

    /**
     * @see {@link Helpers/Layovers#sameWidth}
     */
    sameWidth: Menu.propTypes.sameWidth,

    isOpen: deprecated(PropTypes.bool, 'Use `visible` instead'),
    defaultOpen: deprecated(PropTypes.bool, 'Use `defaultVisible` instead'),
    initiallyOpen: deprecated(PropTypes.bool, 'Use `defaultVisible` instead'),
    onMenuToggle: deprecated(PropTypes.func, 'Use `onVisibilityChange` instead'),
    stretchList: deprecated(
      PropTypes.bool,
      'No longer valid after the changes to the `Menu` component. Possibly use `sameWidth` instead'
    ),
    menuStyle: deprecated(PropTypes.object, 'Use `style` instead'),
    menuClassName: deprecated(PropTypes.string, 'Use `className` instead'),
    floatingLabel: deprecated(
      PropTypes.bool,
      'A select field can only have floating labels now. Only provide the `label` prop'
    ),
    noAutoAdjust: deprecated(PropTypes.bool, 'No longer valid to use since select fields are no longer text fields'),
    adjustMinWidth: deprecated(PropTypes.bool, 'No longer valid to use since select fields are no longer text fields'),
  };

  static defaultProps = {
    anchor: {
      x: SelectField.HorizontalAnchors.INNER_LEFT,
      y: SelectField.VerticalAnchors.OVERLAP,
    },
    fixedTo: Menu.defaultProps.fixedTo,
    position: SelectField.Positions.TOP_LEFT,
    itemLabel: 'label',
    itemValue: 'value',
    iconChildren: 'arrow_drop_down',
    menuItems: [],
    defaultValue: '',
    defaultVisible: false,
    keyboardMatchingTimeout: 1000,
    transitionName: 'md-drop',
    transitionTime: 300,
  };

  constructor(props) {
    super(props);

    this.state = {
      error: false,
      active: false,
      ...this._getActive(props, { value: props.defaultValue }),
      listProps: {
        role: 'listbox',
        ref: this._scrollActiveIntoView,
        'aria-activedescendant': null,
      },
      match: null,
      lastSearch: null,
      value: props.defaultValue,
      visible: props.defaultVisible,
    };

    this._items = [];
    this._activeItem = null;
  }

  componentDidMount() {
    this._container = findDOMNode(this);
    this._field = this._container.querySelector('.md-select-field');
  }

  componentWillUpdate(nextProps, nextState) {
    const { value, menuItems } = this.props;
    const { active, listProps } = nextState;

    let state;
    if (value !== nextProps.value || menuItems !== nextProps.menuItems) {
      state = this._getActive(nextProps, nextState);
    }

    if (this.state.active !== active) {
      state = state || {};
      state.listProps = {
        ...listProps,
        'aria-activedescendant': active ? `${nextProps.id}-options-active` : null,
      };
    }

    if (state) {
      this.setState(state);
    }
  }

  get value() {
    return getField(this.props, this.state, 'value');
  }

  _getItemPart(item, itemLabel, itemValue, preferLabel = false) {
    const type = typeof item;
    if (type === 'number' || type === 'string') {
      return item;
    } else if (type === 'object') {
      const key1 = preferLabel ? itemLabel : itemValue;
      const key2 = preferLabel ? itemValue : itemLabel;
      return typeof item[key1] !== 'undefined' ? item[key1] : item[key2];
    }

    return '';
  }

  _getActiveItemLabel = (item, value, itemLabel, itemValue) => {
    const v = this._getItemPart(item, itemLabel, itemValue);
    const label = this._getItemPart(item, itemLabel, itemValue, true);

    return v === value || v === parseInt(value, 10) ? label : '';
  };

  _getActive = (props, state) => {
    let activeLabel = '';
    let activeIndex = -1;
    const value = getField(props, state, 'value');
    if (value || value === 0) {
      const { menuItems, itemLabel, itemValue } = props;

      menuItems.some((item, index) => {
        activeLabel = this._getActiveItemLabel(item, value, itemLabel, itemValue);
        const found = activeLabel || activeLabel === 0;
        if (found) {
          activeIndex = index;
        }

        return found;
      });
    }

    return { activeLabel, activeIndex };
  };

  _attemptItemFocus = (index) => {
    if (index === -1) {
      return;
    }

    const item = this._items[index];
    if (item) {
      item.focus();
    }
  };

  _setListItem = (item) => {
    if (!item) {
      return;
    }

    if (item.props.active) {
      this._activeItem = findDOMNode(item);
      item.focus();
    }

    this._items.push(item);
  };

  _scrollActiveIntoView = (listRef) => {
    if (listRef === null) {
      this._items = [];
      return;
    } else if (!this._activeItem) {
      return;
    }

    const list = findDOMNode(listRef);
    const { offsetTop } = this._activeItem;
    list.scrollTop = offsetTop > MOBILE_LIST_PADDING ? offsetTop : 0;
  };

  _toggle = (e) => {
    const { isOpen, onVisibilityChange, onMenuToggle } = this.props;
    const visible = !(typeof isOpen !== 'undefined' ? isOpen : getField(this.props, this.state, 'visible'));
    if (onMenuToggle || onVisibilityChange) {
      (onMenuToggle || onVisibilityChange)(visible, e);
    }

    const value = getField(this.props, this.state, 'value');
    let state;
    if (e.type === 'keydown' && !value && this.state.activeIndex === -1) {
      // When there is no value, need to change the default active index to 0 instead of -1
      // so that the next DOWN arrow increments correctly
      state = { activeIndex: 0 };
    }

    if (typeof isOpen === 'undefined' && typeof this.props.visible === 'undefined') {
      state = state || {};
      state.visible = visible;
    }

    if (state) {
      this.setState(state);
    }
  };

  _close = (e) => {
    if (this.props.onVisibilityChange) {
      this.props.onVisibilityChange(false, e);
    }

    const state = { active: false };
    if (typeof this.props.visible === 'undefined') {
      state.visible = false;
    }

    this.setState(state);
  };

  _handleClick = (e) => {
    if (this.props.onClick) {
      this.props.onClick(e);
    }

    const { isOpen } = this.props;
    const visible = typeof isOpen !== 'undefined' ? isOpen : getField(this.props, this.state, 'visible');
    if (visible && this._container) {
      let node = e.target;
      while (this._container.contains(node)) {
        if (typeof node.dataset.id !== 'undefined') {
          const { id, value } = node.dataset;
          this._selectItem(parseInt(id, 10), value, e);
          return;
        }

        node = node.parentNode;
      }
    }
  };

  _selectItem = (dataIndex, dataValue, e) => {
    const { required, menuItems, itemLabel, itemValue, onChange } = this.props;
    const value = this._getItemPart(menuItems[dataIndex], itemLabel, itemValue);
    const prevValue = getField(this.props, this.state, 'value');
    if (prevValue !== value && onChange) {
      onChange(value, dataIndex, e);
    }

    const state = {
      ...this._getActive({ value, itemLabel, itemValue, menuItems }, {}),
      error: !!required && !value && value !== 0,
    };

    if (typeof this.props.value === 'undefined') {
      state.value = value;
    }

    if (typeof this.props.isOpen === 'undefined' && typeof this.props.visible === 'undefined' && e.type !== 'click') {
      state.visible = false;
    }

    this.setState(state);
  };

  _handleFocus = (e) => {
    if (this.props.onFocus) {
      this.props.onFocus(e);
    }

    this.setState({ active: true });
  };

  _handleBlur = (e) => {
    if (this.props.onBlur) {
      this.props.onBlur(e);
    }

    const { isOpen, required } = this.props;
    const visible = typeof isOpen !== 'undefined' ? isOpen : getField(this.props, this.state, 'visible');
    const value = getField(this.props, this.state, 'value');

    this.setState({ active: false, error: required && !visible && !value });
  };

  _handleKeyDown = (e) => {
    const { isOpen, onKeyDown } = this.props;
    if (onKeyDown) {
      onKeyDown(e);
    }

    const key = e.which || e.keyCode;
    const up = key === UP;
    const down = key === DOWN;
    const enter = key === ENTER;
    const visible = typeof isOpen !== 'undefined' ? isOpen : getField(this.props, this.state, 'visible');

    if (up || down) {
      e.preventDefault();

      if (!isOpen) {
        this._handleOpen(e);
        return;
      }
    }

<<<<<<< HEAD
    if (!visible && (up || down || enter)) {
      this._toggle(e);
    } else if (visible && (key === ESC || key === TAB)) {
=======
    if (!isOpen && handleKeyboardAccessibility(e, this._handleOpen, true, true)) {
      return;
    } else if (isOpen && (key === ESC || key === TAB)) {
>>>>>>> ff5619d7
      if (this._field && key === ESC) {
        this._field.focus();
      }

<<<<<<< HEAD
      this._close(e);
    } else if (up || down) {
      this._advanceFocus(up);
    } else if (enter) {
      if (this._field) {
        this._field.focus();
      }
=======
      this._handleClose(e);
      return;
    }

    switch (key) {
      case UP:
      case DOWN:
        this._advanceFocus(key === UP, e);
        break;
      case ENTER:
      case SPACE:
        if (this._field) {
          this._field.focus();
        }
>>>>>>> ff5619d7

      this._handleClick(e);
    } else {
      this._selectItemByLetter(key, e);
    }
  };

  _advanceFocus = (decrement) => {
    const { menuItems, position } = this.props;
    const { activeIndex } = this.state;

    const below = position === SelectField.Positions.BELOW;

    // If the select field is positioned below and there is no value, need to increment the last index
    // by one since this select field removes the active item. Need to account for that here when there
    // is no value.
    const lastIndex = menuItems.length - (below && !getField(this.props, this.state, 'value') ? 0 : 1);
    if ((decrement && activeIndex <= 0) || (!decrement && activeIndex >= lastIndex)) {
      return;
    }

    const nextIndex = Math.max(-1, Math.min(lastIndex, activeIndex + (decrement ? -1 : 1)));
    if (nextIndex === activeIndex) {
      return;
    }

    this._attemptItemFocus(nextIndex - (below ? 1 : 0));
    if (below && decrement && nextIndex === 0) {
      return;
    }

    this.setState({ activeIndex: nextIndex });
  };

  _selectItemByLetter = (key, e) => {
    const charCode = String.fromCharCode(key);
    const isLetter = charCode && charCode.match(/[A-Za-z0-9-_ ]/);
    const isKeypad = isBetween(key, KEYPAD_ZERO, KEYPAD_NINE);
    if (!isBetween(key, ZERO, NINE) && !isKeypad && !isLetter) {
      return;
    }

    const letter = isLetter ? charCode : String(key - (isKeypad ? KEYPAD_ZERO : ZERO));

    if (this._matchingTimeout) {
      clearTimeout(this._matchingTimeout);
    }

    this._matchingTimeout = setTimeout(() => {
      this._matchingTimeout = null;

      this.setState({ match: null, lastSearch: null });
    }, this.props.keyboardMatchingTimeout);

    this._selectFirstMatch(letter, e);
  };

  _selectFirstMatch = (letter, e) => {
    const { menuItems, itemLabel, itemValue, isOpen, onChange } = this.props;
    const { lastSearch } = this.state;
    let match = -1;
    const search = `${lastSearch || ''}${letter}`.toUpperCase();
    menuItems.some((item, index) => {
      const label = String(this._getItemPart(item, itemLabel, itemValue, true));
      if (label && label.toUpperCase().indexOf(search) === 0) {
        match = index;
      }

      return match > -1;
    });

    const state = {
      match,
      lastSearch: search,
    };

    if (match !== -1) {
      const activeItem = menuItems[match];
      state.activeLabel = this._getItemPart(activeItem, itemLabel, itemValue, true);
      state.activeIndex = match;

      const visible = typeof isOpen !== 'undefined' ? isOpen : getField(this.props, this.state, 'visible');
      if (visible) {
        if (state.match !== this.state.match) {
          this._attemptItemFocus(state.activeIndex);
        }
      } else {
        const value = this._getItemPart(activeItem, itemLabel, itemValue);
        const prevValue = getField(this.props, this.state, 'value');

        if (value !== prevValue && onChange) {
          onChange(value, match, e);
        }

        if (typeof this.props.value === 'undefined') {
          state.value = value;
        }
      }
    }

    this.setState(state);
  };

  _reduceItems = (items, item, i) => {
    if (item === null) {
      return items;
    }

    const { id, itemLabel, itemValue, position, stripActiveItem } = this.props;
    const below = position === SelectField.Positions.BELOW;
    const value = getField(this.props, this.state, 'value');
    const type = typeof item;

    let props;
    const dataValue = this._getItemPart(item, itemLabel, itemValue);
    const primaryText = this._getItemPart(item, itemLabel, itemValue, true);
    if (type === 'object') {
      props = omit(item, [itemLabel, itemValue, ...VALID_LIST_ITEM_PROPS]);
    }

    const active = dataValue === value || dataValue === parseInt(value, 10);
    const stripped = typeof stripActiveItem !== 'undefined' ? stripActiveItem : below && active;
    if (!stripped) {
      items.push(
        <ListItem
          {...props}
          ref={this._setListItem}
          id={active ? `${id}-options-active` : null}
          active={active}
          tabIndex={-1}
          primaryText={primaryText}
          key={item.key || dataValue}
          role="option"
          data-id={i}
          data-value={dataValue}
        />
      );
    }

    return items;
  };

  render() {
    const {
      id,
      style,
      className,
      listStyle,
      listClassName,
      toggleStyle,
      toggleClassName,
      menuItems,
      anchor,
      belowAnchor,
      fixedTo,
      position,
      xThreshold,
      yThreshold,
      listZDepth,
      listInline,
      listHeightRestricted,
      block,
      centered,
      sameWidth,
      fullWidth,
      menuTransitionName,
      menuTransitionEnterTimeout,
      menuTransitionLeaveTimeout,
      isOpen, // deprecated
      /* eslint-disable no-unused-vars */
      error: propError,
      menuId: propMenuId,
      visible: propVisible,
      itemLabel,
      itemValue,
      defaultValue,
      defaultVisible,
      onClick,
      onKeyDown,
      stripActiveItem,
      keyboardMatchingTimeout,

      // Deprecated
      defaultOpen,
      initiallyOpen,
      onMenuToggle,
      stretchList,
      menuStyle,
      menuClassName,
      floatingLabel,
      noAutoAdjust,
      adjustMinWidth,
      /* eslint-enable no-unused-vars */
      ...props
    } = this.props;

    let { menuId, listId, error } = this.props;
    error = error || this.state.error;
    if (!menuId) {
      menuId = `${id}-menu`;
    }

    if (!listId) {
      listId = `${menuId}-options`;
    }

    const { listProps, active, activeLabel } = this.state;
    const below = position === SelectField.Positions.BELOW;
    const visible = typeof isOpen !== 'undefined' ? isOpen : getField(this.props, this.state, 'visible');
    const value = getField(this.props, this.state, 'value');
    const useSameWidth = typeof sameWidth !== 'undefined' ? sameWidth : below;

    const toggle = (
      <SelectFieldToggle
        {...props}
        id={id}
        style={toggleStyle}
        className={toggleClassName}
        visible={visible}
        value={value}
        below={below}
        error={error}
        active={active}
        activeLabel={activeLabel}
        onClick={this._toggle}
        onFocus={this._handleFocus}
        onBlur={this._handleBlur}
      />
    );

    return (
      <Menu
        id={menuId}
        listId={listId}
        style={style}
        className={cn('md-menu--select-field', className)}
        listProps={listProps}
        listStyle={listStyle}
        listClassName={listClassName}
        toggle={toggle}
        visible={visible}
        onClose={this._close}
        onKeyDown={this._handleKeyDown}
        onClick={this._handleClick}
        anchor={anchor}
        belowAnchor={belowAnchor}
        fixedTo={fixedTo}
        position={position}
        xThreshold={xThreshold}
        yThreshold={yThreshold}
        listZDepth={listZDepth}
        listInline={listInline}
        listHeightRestricted={listHeightRestricted}
        sameWidth={useSameWidth}
        block={block}
        centered={centered}
        fullWidth={fullWidth}
        transitionName={menuTransitionName}
        transitionEnterTimeout={menuTransitionEnterTimeout}
        transitionLeaveTimeout={menuTransitionLeaveTimeout}
      >
        {menuItems.reduce(this._reduceItems, [])}
      </Menu>
    );
  }
}<|MERGE_RESOLUTION|>--- conflicted
+++ resolved
@@ -1,25 +1,15 @@
 import React, { PureComponent } from 'react';
 import PropTypes from 'prop-types';
-<<<<<<< HEAD
-=======
-import cn from 'classnames';
->>>>>>> ff5619d7
 import { findDOMNode } from 'react-dom';
 import cn from 'classnames';
 import deprecated from 'react-prop-types/lib/deprecated';
 import isRequiredForA11y from 'react-prop-types/lib/isRequiredForA11y';
 
-<<<<<<< HEAD
-import { UP, DOWN, ENTER, ESC, TAB, ZERO, NINE, KEYPAD_ZERO, KEYPAD_NINE } from '../constants/keyCodes';
+import { UP, DOWN, ESC, TAB, ZERO, NINE, KEYPAD_ZERO, KEYPAD_NINE } from '../constants/keyCodes';
 import omit from '../utils/omit';
 import getField from '../utils/getField';
-=======
-import { UP, DOWN, ESC, ENTER, SPACE, TAB, ZERO, NINE, KEYPAD_ZERO, KEYPAD_NINE } from '../constants/keyCodes';
-import getField from '../utils/getField';
+import isBetween from '../utils/NumberUtils/isBetween';
 import handleKeyboardAccessibility from '../utils/EventUtils/handleKeyboardAccessibility';
-import controlled from '../utils/PropTypes/controlled';
->>>>>>> ff5619d7
-import isBetween from '../utils/NumberUtils/isBetween';
 import controlled from '../utils/PropTypes/controlled';
 import anchorShape from '../Helpers/anchorShape';
 import fixedToShape from '../Helpers/fixedToShape';
@@ -637,12 +627,13 @@
       this.props.onVisibilityChange(false, e);
     }
 
-    const state = { active: false };
+    if (e.type === 'keydown' && this._field) {
+      this._field.focus();
+    }
+
     if (typeof this.props.visible === 'undefined') {
-      state.visible = false;
-    }
-
-    this.setState(state);
+      this.setState({ visible: false });
+    }
   };
 
   _handleClick = (e) => {
@@ -683,10 +674,6 @@
       state.value = value;
     }
 
-    if (typeof this.props.isOpen === 'undefined' && typeof this.props.visible === 'undefined' && e.type !== 'click') {
-      state.visible = false;
-    }
-
     this.setState(state);
   };
 
@@ -719,57 +706,26 @@
     const key = e.which || e.keyCode;
     const up = key === UP;
     const down = key === DOWN;
-    const enter = key === ENTER;
     const visible = typeof isOpen !== 'undefined' ? isOpen : getField(this.props, this.state, 'visible');
 
     if (up || down) {
       e.preventDefault();
 
-      if (!isOpen) {
-        this._handleOpen(e);
+      if (!visible) {
+        this._toggle(e);
         return;
       }
-    }
-
-<<<<<<< HEAD
-    if (!visible && (up || down || enter)) {
-      this._toggle(e);
+
+      this._advanceFocus(up);
+    } else if (!visible && handleKeyboardAccessibility(e, this._toggle, true, true)) {
+      return;
     } else if (visible && (key === ESC || key === TAB)) {
-=======
-    if (!isOpen && handleKeyboardAccessibility(e, this._handleOpen, true, true)) {
-      return;
-    } else if (isOpen && (key === ESC || key === TAB)) {
->>>>>>> ff5619d7
       if (this._field && key === ESC) {
         this._field.focus();
       }
 
-<<<<<<< HEAD
       this._close(e);
-    } else if (up || down) {
-      this._advanceFocus(up);
-    } else if (enter) {
-      if (this._field) {
-        this._field.focus();
-      }
-=======
-      this._handleClose(e);
       return;
-    }
-
-    switch (key) {
-      case UP:
-      case DOWN:
-        this._advanceFocus(key === UP, e);
-        break;
-      case ENTER:
-      case SPACE:
-        if (this._field) {
-          this._field.focus();
-        }
->>>>>>> ff5619d7
-
-      this._handleClick(e);
     } else {
       this._selectItemByLetter(key, e);
     }
