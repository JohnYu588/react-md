--- conflicted
+++ resolved
@@ -1,14 +1,9 @@
 /* eslint-env jest */
-<<<<<<< HEAD
-import React from 'react';
-import { shallow } from 'enzyme';
-=======
 /* eslint-disable max-len, react/no-multi-comp */
 jest.unmock('../SelectField');
 
 import React from 'react';
 import { shallow, mount } from 'enzyme';
->>>>>>> 7181f32c
 import {
   renderIntoDocument,
   findRenderedComponentWithType,
@@ -51,7 +46,6 @@
     expect(field.value).toBe('testing');
   });
 
-<<<<<<< HEAD
   describe('_getItemPart', () => {
     it('should return the item if it is a number or string', () => {
       const field = shallow(<SelectField id="test" />).instance();
@@ -109,9 +103,10 @@
       expect(field._getActiveItemLabel({ label: 'No Way', value: '0' }, '', 'label', 'value')).toBe('');
       expect(field._getActiveItemLabel({ label: 'No Way', value: '' }, '', 'label', 'value')).toBe('No Way');
     });
-=======
+  });
+
   it('should update the activeLabel if the prop value changes', () => {
-    const field = shallow(<SelectField id="test" menuItems={['1', '2', '3']} value="" />);
+    const field = shallow(<SelectField id="test" menuItems={['1', '2', '3']} value="" onChange={jest.fn()} />);
     expect(field.state('activeLabel')).toBe('');
 
     field.setProps({ value: '2' });
@@ -120,7 +115,7 @@
 
   it('should update the activeLabel if the menuItems prop changes', () => {
     const menuItems = ['Hello', 'World!', 'Yes', 'No'];
-    const field = shallow(<SelectField id="test" menuItems={menuItems} value="Missing" />);
+    const field = shallow(<SelectField id="test" menuItems={menuItems} value="Missing" onChange={jest.fn()} />);
     expect(field.state('activeLabel')).toBe('');
 
     field.setProps({ menuItems: [...menuItems, 'Missing'] });
@@ -173,6 +168,5 @@
     test.update();
     expect(renderCount).toBe(2);
     expect(test.find(SelectField).get(0).state.activeLabel).toBe('World');
->>>>>>> 7181f32c
   });
 });