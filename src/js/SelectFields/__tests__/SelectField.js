/* eslint-env jest */
/* eslint-disable max-len, react/no-multi-comp */
jest.disableAutomock();

import React from 'react';
import { shallow, mount } from 'enzyme';
import {
  renderIntoDocument,
  findRenderedComponentWithType,
} from 'react-dom/test-utils';

import SelectField from '../SelectField';
import FloatingLabel from '../../TextFields/FloatingLabel';
import Menu from '../../Menus/Menu';

const PROPS = { id: 'test' };
describe('SelectField', () => {
  it('merges className and style', () => {
    const props = Object.assign({}, PROPS, {
      id: 'woop',
      style: { background: 'orange' },
      className: 'woop-woop',
    });

    const field = renderIntoDocument(<SelectField {...props} />);
    const menu = findRenderedComponentWithType(field, Menu);
    expect(menu.props.style).toBe(props.style);
    expect(menu.props.className).toContain(props.className);
  });

  it('can get the value with a ref', () => {
    let _field = null;
    const ref = f => { _field = f; };
    let field = renderIntoDocument(<SelectField {...PROPS} ref={ref} />);
    expect(_field).not.toBe(null);
    expect(_field.value).toBe('');
    expect(field.value).toBe('');

    field.setState({ value: 'hello' });
    expect(_field.value).toBe('hello');
    expect(field.value).toBe('hello');

    _field = null;
    field = renderIntoDocument(<SelectField {...PROPS} value="testing" ref={ref} onChange={jest.fn()} />);
    expect(_field).not.toBe(null);
    expect(_field.value).toBe('testing');
    expect(field.value).toBe('testing');
  });

  describe('_getItemPart', () => {
    it('should return the item if it is a number or string', () => {
      const field = shallow(<SelectField id="test" />).instance();
      expect(field._getItemPart('apple', 'label', 'value', false)).toBe('apple');
      expect(field._getItemPart('apple', 'label', 'value', true)).toBe('apple');
      expect(field._getItemPart('', 'label', 'value', false)).toBe('');
      expect(field._getItemPart('', 'label', 'value', true)).toBe('');
      expect(field._getItemPart(-100, 'label', 'value', false)).toBe(-100);
      expect(field._getItemPart(-100, 'label', 'value', true)).toBe(-100);
      expect(field._getItemPart(3, 'label', 'value', false)).toBe(3);
      expect(field._getItemPart(3, 'label', 'value', true)).toBe(3);
      expect(field._getItemPart(0, 'label', 'value', false)).toBe(0);
      expect(field._getItemPart(0, 'label', 'value', true)).toBe(0);
    });

    it('should return the item value if it exists and fallback to the item label', () => {
      const field = shallow(<SelectField id="test" />).instance();

      expect(field._getItemPart({ label: 'Hello', value: 'a' }, 'label', 'value', false)).toBe('a');
      expect(field._getItemPart({ label: 'Hello', value: 'a' }, 'label', 'value', true)).toBe('Hello');

      expect(field._getItemPart({ label: 'Hello', value: '' }, 'label', 'value', false)).toBe('');
      expect(field._getItemPart({ label: 'Hello', value: '' }, 'label', 'value', true)).toBe('Hello');

      expect(field._getItemPart({ label: 'Hello', value: 0 }, 'label', 'value', false)).toBe(0);
      expect(field._getItemPart({ label: 'Hello', value: 0 }, 'label', 'value', true)).toBe('Hello');

      expect(field._getItemPart({ label: '', value: 'a' }, 'label', 'value', false)).toBe('a');
      expect(field._getItemPart({ label: '', value: 'a' }, 'label', 'value', true)).toBe('');

      expect(field._getItemPart({ label: 0, value: 'a' }, 'label', 'value', false)).toBe('a');
      expect(field._getItemPart({ label: 0, value: 'a' }, 'label', 'value', true)).toBe(0);
    });
  });

  describe('_getActiveItemLabel', () => {
    it('it should return the item if it is a number or a string and equals the current value', () => {
      const field = shallow(<SelectField id="test" />).instance();

      expect(field._getActiveItemLabel('3', '', 'label', 'value')).toBe('');
      expect(field._getActiveItemLabel('3', 'monkey', 'label', 'value')).toBe('');
      expect(field._getActiveItemLabel('monkey', 'monkey', 'label', 'value')).toBe('monkey');
      expect(field._getActiveItemLabel('3', '3', 'label', 'value')).toBe('3');
      expect(field._getActiveItemLabel(3, 3, 'label', 'value')).toBe(3);
      expect(field._getActiveItemLabel(0, 0, 'label', 'value')).toBe(0);
    });

    it('should return the item\'s label if it is an object and it\'s value equals the current value', () => {
      const field = shallow(<SelectField id="test" />).instance();
      expect(field._getActiveItemLabel({ label: 'No Way', value: 3 }, '', 'label', 'value')).toBe('');
      expect(field._getActiveItemLabel({ label: 'No Way', value: 3 }, '3', 'label', 'value')).toBe('No Way');
      expect(field._getActiveItemLabel({ label: 'No Way', value: '3' }, '3', 'label', 'value')).toBe('No Way');
      expect(field._getActiveItemLabel({ label: 'No Way' }, '3', 'label', 'value')).toBe('');
      expect(field._getActiveItemLabel({ label: 'No Way', value: 0 }, '', 'label', 'value')).toBe('');
      expect(field._getActiveItemLabel({ label: 'No Way', value: '0' }, '', 'label', 'value')).toBe('');
      expect(field._getActiveItemLabel({ label: 'No Way', value: '' }, '', 'label', 'value')).toBe('No Way');
    });
  });

  it('should update the activeLabel if the prop value changes', () => {
<<<<<<< HEAD
    const field = shallow(<SelectField id="test" menuItems={['1', '2', '3']} value="" onChange={jest.fn()} />);
=======
    const field = shallow(<SelectField id="test" menuItems={['1', '2', '3']} value="" onChange={() => {}} />);
>>>>>>> 70442d3e
    expect(field.state('activeLabel')).toBe('');

    field.setProps({ value: '2' });
    expect(field.state('activeLabel')).toBe('2');
  });

  it('should update the activeLabel if the menuItems prop changes', () => {
    const menuItems = ['Hello', 'World!', 'Yes', 'No'];
<<<<<<< HEAD
    const field = shallow(<SelectField id="test" menuItems={menuItems} value="Missing" onChange={jest.fn()} />);
=======
    const field = shallow(<SelectField id="test" menuItems={menuItems} value="Missing" onChange={() => {}} />);
>>>>>>> 70442d3e
    expect(field.state('activeLabel')).toBe('');

    field.setProps({ menuItems: [...menuItems, 'Missing'] });
    expect(field.state('activeLabel')).toBe('Missing');
  });

  it('should still have the correct label if the menuItems are defined as a list in the render and the parent component rerenders', () => {
    let renderCount = 0;
    class Test extends React.Component {
      render() {
        renderCount += 1;

        return (
          <div>
            <SelectField id="test" menuItems={['1', '2', '3']} defaultValue="2" />
          </div>
        );
      }
    }

    const test = mount(<Test />);
    expect(renderCount).toBe(1);
    expect(test.find(SelectField).get(0).state.activeLabel).toBe('2');
    test.update();
    expect(renderCount).toBe(2);
    expect(test.find(SelectField).get(0).state.activeLabel).toBe('2');
  });

  it('should still have the correct label if the menuItems of objects are defined as a list in the render and the parent component rerenders', () => {
    let renderCount = 0;
    class Test extends React.Component {
      render() {
        renderCount += 1;

        return (
          <div>
            <SelectField
              id="test"
              menuItems={[{ label: 'Hello', value: 0 }, { label: 'World', value: 1 }, { label: 'Omega', value: 2 }]}
              defaultValue={1}
            />
          </div>
        );
      }
    }

    const test = mount(<Test />);
    expect(renderCount).toBe(1);
    expect(test.find(SelectField).get(0).state.activeLabel).toBe('World');
    test.update();
    expect(renderCount).toBe(2);
    expect(test.find(SelectField).get(0).state.activeLabel).toBe('World');
  });

  it('should not update the error state on update if it has not been focused yet', () => {
    let renderCount = 0;
    class Test extends React.Component {
      render() {
        renderCount += 1;

        return (
          <div>
            <SelectField
              id="test"
              menuItems={[{ label: 'Hello', value: 0 }, { label: 'World', value: 1 }, { label: 'Omega', value: 2 }]}
              required
            />
          </div>
        );
      }
    }

    const test = mount(<Test />);
    expect(renderCount).toBe(1);

    let field = test.find(SelectField).get(0);
    expect(field.state.error).toBe(false);

    test.update();
    expect(renderCount).toBe(2);
    field = test.find(SelectField).get(0);
    expect(field.state.error).toBe(false);

    const input = test.find('.md-select-field');
    expect(input.length).toBe(1);

    input.simulate('focus');
    expect(field.state.error).toBe(false);

    input.simulate('blur');
    expect(field.state.error).toBe(true);
  });

  it('should correctly set the floating prop on the FloatingLabel', () => {
    const field = mount(<SelectField id="test" menuItems={['', '0', 0, '1', '2', 'Three']} value="" onChange={() => {}} />);
    let label = field.find(FloatingLabel);
    expect(label.props().floating).toBe(false);

    field.setProps({ value: 0 });
    label = field.find(FloatingLabel);
    expect(label.props().floating).toBe(true);

    field.setProps({ value: '' });
    label = field.find(FloatingLabel);
    expect(label.props().floating).toBe(false);

    field.setProps({ value: '0' });
    label = field.find(FloatingLabel);
    expect(label.props().floating).toBe(true);
  });
});<|MERGE_RESOLUTION|>--- conflicted
+++ resolved
@@ -1,7 +1,5 @@
 /* eslint-env jest */
 /* eslint-disable max-len, react/no-multi-comp */
-jest.disableAutomock();
-
 import React from 'react';
 import { shallow, mount } from 'enzyme';
 import {
@@ -107,11 +105,7 @@
   });
 
   it('should update the activeLabel if the prop value changes', () => {
-<<<<<<< HEAD
     const field = shallow(<SelectField id="test" menuItems={['1', '2', '3']} value="" onChange={jest.fn()} />);
-=======
-    const field = shallow(<SelectField id="test" menuItems={['1', '2', '3']} value="" onChange={() => {}} />);
->>>>>>> 70442d3e
     expect(field.state('activeLabel')).toBe('');
 
     field.setProps({ value: '2' });
@@ -120,11 +114,7 @@
 
   it('should update the activeLabel if the menuItems prop changes', () => {
     const menuItems = ['Hello', 'World!', 'Yes', 'No'];
-<<<<<<< HEAD
     const field = shallow(<SelectField id="test" menuItems={menuItems} value="Missing" onChange={jest.fn()} />);
-=======
-    const field = shallow(<SelectField id="test" menuItems={menuItems} value="Missing" onChange={() => {}} />);
->>>>>>> 70442d3e
     expect(field.state('activeLabel')).toBe('');
 
     field.setProps({ menuItems: [...menuItems, 'Missing'] });
