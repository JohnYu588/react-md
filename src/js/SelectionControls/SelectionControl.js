--- conflicted
+++ resolved
@@ -186,7 +186,6 @@
     uncheckedRadioIconClassName: PropTypes.string,
 
     /**
-<<<<<<< HEAD
      * An optional tooltip to render with the control. This is only used if you inject the
      * tooltip manually yourself.
      *
@@ -207,11 +206,11 @@
      * @see {@link Inks#disabledInteractions}
      */
     disabledInteractions: PropTypes.arrayOf(PropTypes.oneOf(['keyboard', 'touch', 'mouse'])),
-=======
+
+    /**
      * An optional tab index to apply to the selection control.
      */
     tabIndex: PropTypes.number,
->>>>>>> ff5619d7
 
     checkedIcon: preventDouble(deprecated(
       PropTypes.node,
@@ -312,7 +311,7 @@
       labelBefore,
       onBlur,
       onFocus,
-<<<<<<< HEAD
+      tabIndex,
       inkDisabled,
       disabledInteractions,
       'aria-label': ariaLabel,
@@ -333,9 +332,6 @@
       tooltip,
       __superSecreteProp,
       /* eslint-enable no-unused-vars */
-=======
-      tabIndex,
->>>>>>> ff5619d7
       ...props
     } = this.props;
 
