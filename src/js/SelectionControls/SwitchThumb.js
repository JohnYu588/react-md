--- conflicted
+++ resolved
@@ -17,20 +17,8 @@
     className: PropTypes.string,
     disabled: PropTypes.bool,
     checked: PropTypes.bool,
-<<<<<<< HEAD
-    onClick: PropTypes.func.isRequired,
+    onClick: PropTypes.func,
     disabledInteractions: PropTypes.arrayOf(PropTypes.oneOf(['keyboard', 'touch', 'mouse'])),
-  };
-
-  _handleClick = (e) => {
-    // The switch's thumb needs to have an onClick handler to enable keyboard accessibility, however,
-    // this actually triggers two click events since the slider's track needs to be clickable as well.
-    // Stop propagation to prevent the thumb click AND track propagation click.
-    e.stopPropagation();
-    this.props.onClick(e);
-=======
-    onClick: PropTypes.func,
->>>>>>> 59860d90
   };
 
   render() {
