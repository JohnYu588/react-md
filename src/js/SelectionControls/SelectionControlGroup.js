--- conflicted
+++ resolved
@@ -1,9 +1,6 @@
 import React, { PureComponent } from 'react';
 import PropTypes from 'prop-types';
-<<<<<<< HEAD
-=======
 import { findDOMNode } from 'react-dom';
->>>>>>> ff5619d7
 import cn from 'classnames';
 
 import { UP, DOWN, LEFT, RIGHT } from '../constants/keyCodes';
@@ -223,8 +220,6 @@
 
       this.state.value = value;
     }
-<<<<<<< HEAD
-=======
 
     const groupValue = getField(props, this.state, 'value');
     props.controls.some(({ value }, i) => {
@@ -234,14 +229,10 @@
 
       return typeof this._activeIndex !== 'undefined';
     });
-
-    this._handleChange = this._handleChange.bind(this);
-    this._handleKeyDown = this._handleKeyDown.bind(this);
   }
 
   componentDidMount() {
     this._group = findDOMNode(this);
->>>>>>> ff5619d7
   }
 
   _isChecked(value, controlValue, type) {
@@ -275,7 +266,7 @@
     }
   };
 
-  _handleKeyDown(e) {
+  _handleKeyDown = (e) => {
     if (this.props.onKeyDown) {
       this.props.onKeyDown(e);
     }
@@ -301,7 +292,7 @@
         this.setState({ value });
       }
     }
-  }
+  };
 
   render() {
     const {
