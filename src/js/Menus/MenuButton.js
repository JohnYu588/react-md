import React, { PureComponent, PropTypes } from 'react';

import isRequiredForA11y from 'react-prop-types/lib/isRequiredForA11y';

import Menu from './Menu';
import Button from '../Buttons/Button';
import Positions from './Positions';

/**
 * A simple wrapper for creating Menus wrapped with Button. The props used are a
 * combination of the `Menu` and `Button` components. Menu props will be extracted
 * and any props that are not `Menu` related will be passed to the `Button`.
 *
 * The only main difference is that the `children` for the button are now defined with
 * `buttonChildren`.
 */
export default class MenuButton extends PureComponent {
  static Positions = Positions;

  static propTypes = {
    /**
     * An id to use for the menu button. This is required for a11y
     */
    id: isRequiredForA11y(PropTypes.oneOfType([
      PropTypes.number,
      PropTypes.string,
    ])),

    /**
     * An optional id to give the button instead of the menu.
     */
    buttonId: PropTypes.oneOfType([
      PropTypes.number,
      PropTypes.string,
    ]),

    /**
     * An optional id to give the list that appears in the menu.
     */
    listId: PropTypes.oneOfType([
      PropTypes.number,
      PropTypes.string,
    ]),

    /**
     * An optional style to apply to the button.
     */
    style: PropTypes.object,

    /**
     * An optional className to apply to the button.
     */
    className: PropTypes.string,

    /**
     * An optional style to apply to the menu.
     */
    menuStyle: PropTypes.object,

    /**
     * An optional className to apply to the menu.
     */
    menuClassName: PropTypes.string,

    /**
     * An optional style to apply to the menu's list when it is open.
     */
    listStyle: PropTypes.object,

    /**
     * An optional className to apply to the menu's list when it is open.
     */
    listClassName: PropTypes.string,

    /**
     * Any children used to render icons or anything else for the button.
     */
    buttonChildren: PropTypes.node,

    /**
     * An optional function to call when the button is clicked.
     */
    onClick: PropTypes.func,

    /**
     * An optional function to call when the menu's visiblity is toggled. The callback
     * will include the next `open` state and the click event.
     */
    onMenuToggle: PropTypes.func,

    /**
     * Boolean if the MenuButton is open by default.
     */
    defaultOpen: PropTypes.bool,

    /**
     * The position for the menu.
     */
    position: PropTypes.oneOf([
      Positions.TOP_LEFT,
      Positions.TOP_RIGHT,
      Positions.BOTTOM_LEFT,
      Positions.BOTTOM_RIGHT,
      Positions.BELOW,
    ]),

    /**
     * A list of `ListItem`s to render when the Menu is toggled open.
     */
    children: PropTypes.node,

    /**
     * Boolean if the `Menu` is displayed as full width.
     */
    fullWidth: PropTypes.bool,

    /**
     * Boolean if the max width of the menu's list should be equal to the `Button`.
     */
    contained: PropTypes.bool,

    /**
     * An optional transition name to use for the menu transitions.
     */
    transitionName: PropTypes.string,

    /**
     * An optional transition leave timeout to use for the menu transitions.
     */
    transitionEnterTimeout: PropTypes.number,

    /**
     * An optional transition leave timeout to use for the menu transitions.
     */
    transitionLeaveTimeout: PropTypes.number,
  };

  constructor(props) {
    super(props);

    this.state = {
      isOpen: props.defaultOpen || false,
    };
    this._toggleMenu = this._toggleMenu.bind(this);
    this._closeMenu = this._closeMenu.bind(this);
  }

  _toggleMenu(e) {
    const isOpen = !this.state.isOpen;
    if (this.props.onClick) {
      this.props.onClick(e);
    }

    if (this.props.onMenuToggle) {
      this.props.onMenuToggle(isOpen, e);
    }

    this.setState({ isOpen });
  }

  _closeMenu(e) {
    if (this.props.onMenuToggle) {
      this.props.onMenuToggle(false, e);
    }

    this.setState({ isOpen: false });
  }

  render() {
    const { isOpen } = this.state;
    const {
      id,
      listId,
      buttonId,
      menuStyle,
      menuClassName,
      listStyle,
      listClassName,
      buttonChildren,
      children,
      fullWidth,
      position,
      contained,
      transitionName,
      transitionEnterTimeout,
      transitionLeaveTimeout,
      onClick, // eslint-disable-line no-unused-vars
      defaultOpen, // eslint-disable-line no-unused-vars
      ...props
    } = this.props;
<<<<<<< HEAD
=======
    delete props.onClick;
    delete props.onMenuToggle;
    delete props.defaultOpen;
>>>>>>> 11903c56

    const toggle = (
      <Button
        key="menu-button"
        {...props}
        id={buttonId}
        onClick={this._toggleMenu}
      >
        {buttonChildren}
      </Button>
    );

    return (
      <Menu
        id={id}
        listId={listId}
        style={menuStyle}
        className={menuClassName}
        listStyle={listStyle}
        listClassName={listClassName}
        toggle={toggle}
        isOpen={isOpen}
        onClose={this._closeMenu}
        contained={contained}
        position={position}
        fullWidth={fullWidth}
        transitionName={transitionName}
        transitionEnterTimeout={transitionEnterTimeout}
        transitionLeaveTimeout={transitionLeaveTimeout}
      >
        {children}
      </Menu>
    );
  }
}<|MERGE_RESOLUTION|>--- conflicted
+++ resolved
@@ -186,14 +186,9 @@
       transitionLeaveTimeout,
       onClick, // eslint-disable-line no-unused-vars
       defaultOpen, // eslint-disable-line no-unused-vars
+      onMenuToggle, // eslint-disable-line no-unused-vars
       ...props
     } = this.props;
-<<<<<<< HEAD
-=======
-    delete props.onClick;
-    delete props.onMenuToggle;
-    delete props.defaultOpen;
->>>>>>> 11903c56
 
     const toggle = (
       <Button
