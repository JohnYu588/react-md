--- conflicted
+++ resolved
@@ -19,7 +19,6 @@
   children?: React.ReactElement<any>;
 }
 
-<<<<<<< HEAD
 interface DropdownMenuComponent extends React.ComponentClass<DropdownMenuProps> {
   Positions: {
     TOP_LEFT: 'tl',
@@ -41,13 +40,6 @@
     RIGHT: 'right',
     INNER_RIGHT: 'inner right'
   };
-=======
-export interface DropdownMenuComponent extends React.ComponentClass<DropdownMenuProps> {
-  Positions: LayoverPositions;
-  HorizontalAnchors: HorizontalAnchors;
-  VerticalAnchors: VerticalAnchors;
->>>>>>> 99b688d5
 }
-
 declare const DropdownMenu: DropdownMenuComponent;
 export default DropdownMenu;