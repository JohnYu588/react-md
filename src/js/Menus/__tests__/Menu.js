/* eslint-env jest */
<<<<<<< HEAD
import React from 'react';
import { shallow, mount } from 'enzyme';
=======
jest.disableAutomock();

import React from 'react';
import { mount } from 'enzyme';
import { findDOMNode } from 'react-dom';
import { renderIntoDocument, findRenderedComponentWithType } from 'react-dom/test-utils';
>>>>>>> ff5619d7

import { SPACE, TAB, ENTER } from '../../constants/keyCodes';
import Menu from '../Menu';
import { ENTER } from '../../constants/keyCodes';
import List from '../../Lists/List';
import ListItem from '../../Lists/ListItem';
<<<<<<< HEAD
import Layover from '../../Helpers/Layover';

jest.useFakeTimers();
=======
>>>>>>> ff5619d7

describe('Menu', () => {
  it('should add the md-menu-container className', () => {
    const menu = shallow(<Menu id="test" visible onClose={jest.fn()} />);
    expect(menu.hasClass('md-menu-container')).toBe(true);
  });

  it('should render a Layover component', () => {
    const menu = shallow(<Menu id="test" visible onClose={jest.fn()} />);
    expect(menu.find(Layover).length).toBe(1);
  });


  it('should correctly merge style and className into the layover component', () => {
    const props = {
      id: 'test',
      visible: false,
      onClose: jest.fn(),
      style: { background: 'white' },
      className: 'some-amazing-test__layover',
    };

    const menu = shallow(<Menu {...props} />);
    expect(menu.hasClass(props.className)).toBe(true);
    expect(menu.find(Layover).get(0).props.style).toEqual(props.style);
  });

  it('should pass the aria- attributes to the layover', () => {
    const props = {
      id: 'test-menu',
      listId: 'test-list',
      visible: false,
      onClose: jest.fn(),
      toggle: <div />,
    };

    const menu = shallow(<Menu {...props}><div /></Menu>);
    let layover = menu.find(Layover).get(0);
    expect(layover.props['aria-haspopup']).toBe(true);
    expect(layover.props['aria-expanded']).toBe(false);
    expect(layover.props['aria-owns']).toBe(props.listId);

    menu.setProps({ visible: true });
    layover = menu.find(Layover).get(0);
    expect(layover.props['aria-haspopup']).toBe(true);
    expect(layover.props['aria-expanded']).toBe(true);
    expect(layover.props['aria-owns']).toBe(props.listId);
  });

  it('should render a List when visible', () => {
    const menu = shallow(<Menu id="test" visible onClose={jest.fn()} />);
    expect(menu.find(List).length).toBe(1);
  });

  it('should set the list\'s id to be id suffixed with -list if it is not provided', () => {
    const menu = shallow(<Menu id="test" visible onClose={jest.fn()} />);
    let list = menu.find(List).get(0);
    expect(list.props.id).toBe('test-list');

    menu.setProps({ listId: 'some-amazing-options-list' });
    list = menu.find(List).get(0);
    expect(list.props.id).toBe('some-amazing-options-list');
  });

  it('should apply the md-list--menu classname to the list', () => {
    const menu = shallow(<Menu id="test" visible onClose={jest.fn()} />);
    const list = menu.find(List).get(0);
    expect(list.props.className).toContain('md-list--menu');
  });

  it('should add the menu-restricted state to the list when enabled', () => {
    const menu = shallow(<Menu id="test" visible onClose={jest.fn()} listHeightRestricted />);
    let list = menu.find(List).get(0);
    expect(list.props.className).toContain('md-list--menu-restricted');

    menu.setProps({ listHeightRestricted: false });
    list = menu.find(List).get(0);
    expect(list.props.className).not.toContain('md-list--menu-restricted');
  });

  it('should apply the paper class names if the listZDepth is a number greater than 0', () => {
    const menu = shallow(<Menu id="test" visible onClose={jest.fn()} listZDepth={2} />);
    let list = menu.find(List).get(0);
    expect(list.props.className).toContain('md-paper');
    expect(list.props.className).toContain('md-paper--2');

    menu.setProps({ listZDepth: 5 });
    list = menu.find(List).get(0);
    expect(list.props.className).toContain('md-paper');
    expect(list.props.className).toContain('md-paper--5');

    menu.setProps({ listZDepth: 0 });
    list = menu.find(List).get(0);
    expect(list.props.className).not.toContain('md-paper');
    expect(list.props.className).not.toContain('md-paper--0');
  });

  it('should apply the correct props to the list', () => {
    const listProps = {
      'aria-label': 'Test Label',
    };
    const props = {
      id: 'test',
      visible: true,
      onClose: jest.fn(),
      listInline: false,
      listProps,
      toggle: <button />,
      children: <div />,
    };

    const menu = mount(<Menu {...props} />);
    let list = menu.find(List).get(0);
    expect(list.props['aria-label']).toBe(listProps['aria-label']);
    expect(list.props.inline).toBe(false);

    menu.setProps({ listInline: true });
    list = menu.find(List).get(0);
    expect(list.props['aria-label']).toBe(listProps['aria-label']);
    expect(list.props.inline).toBe(true);
  });

  it('should set the context listLevel to zero if it doesn\'t exist', () => {
    const props = { id: 'test', visible: false, onClose: jest.fn() };
    let menu = shallow(<Menu {...props} />, { context: { listLevel: undefined } });

    expect(menu.instance().getChildContext().listLevel).toBe(0);

    menu = shallow(<Menu {...props} />, { context: { listLevel: 3 } });
    expect(menu.instance().getChildContext().listLevel).toBe(3);
  });

  it('should create a child context type of cascadingId related to the current listLevel', () => {
    const props = { id: 'test', visible: false, onClose: jest.fn() };
    let menu = shallow(<Menu {...props} />, { context: {} });
    expect(menu.instance().getChildContext().cascadingId).toBe('test-level-1');

    menu = shallow(<Menu {...props} />, { context: { listLevel: 3 } });
    expect(menu.instance().getChildContext().cascadingId).toBe('test-level-4');
  });

  it('should create a cascadingMenu context type if it does not exist in the context', () => {
    const props = { id: 'test', visible: false, onClose: jest.fn(), cascading: true };
    let menu = shallow(<Menu {...props} />, { context: {} });
    expect(menu.instance().getChildContext().cascadingMenu).toBe(true);

    menu.setProps({ cascading: undefined });
    expect(menu.instance().getChildContext().cascadingMenu).toBeUndefined();

    menu.setProps({ cascading: false });
    expect(menu.instance().getChildContext().cascadingMenu).toBe(false);

    menu = shallow(<Menu {...props} />, { context: { cascadingMenu: true } });
    expect(menu.instance().getChildContext().cascadingMenu).toBe(true);

    menu.setProps({ cascading: undefined });
    expect(menu.instance().getChildContext().cascadingMenu).toBe(true);

    menu.setProps({ cascading: false });
    expect(menu.instance().getChildContext().cascadingMenu).toBe(false);
  });

  it('should create a cascadingZDepth context key preferring an existing context\'s value', () => {
    const props = { id: 'test', visible: false, onClose: jest.fn(), cascadingZDepth: 3 };
    let menu = shallow(<Menu {...props} />, { context: {} });
    expect(menu.instance().getChildContext().cascadingZDepth).toBe(3);

    menu = shallow(<Menu {...props} />, { context: { cascadingZDepth: 5 } });
    expect(menu.instance().getChildContext().cascadingZDepth).toBe(5);
  });

  it('should create the cascadingAnchor context key from the prop\'s value', () => {
    const cascadingAnchor = {
      x: Menu.HorizontalAnchors.LEFT,
      y: Menu.VerticalAnchors.BOTTOM,
    };
    const props = { id: 'test', visible: false, onClose: jest.fn(), cascading: true };
    const menu = shallow(<Menu {...props} />, { context: {} });
    expect(menu.instance().getChildContext().cascadingAnchor).toEqual(Menu.defaultProps.cascadingAnchor);

    menu.setProps({ cascadingAnchor });
    expect(menu.instance().getChildContext().cascadingAnchor).toEqual(cascadingAnchor);
  });

  it('should create a cascadingFixedTo context key that is equal the the pro fixedTo', () => {
    const props = { id: 'test', visible: false, onClose: jest.fn(), fixedTo: window };
    let menu = shallow(<Menu {...props} />, { context: {} });
    expect(menu.instance().getChildContext().cascadingFixedTo).toEqual(window);

    menu = shallow(<Menu {...props} />, { context: { cascadingFixedTo: { x: window } } });
    expect(menu.instance().getChildContext().cascadingFixedTo).toEqual(window);
  });

  it('should close the menu when the target\'s class name contains md-list-item', () => {
    const onClose = jest.fn();
    const toggle = <div id="toggle" />;
    const props = { id: 'test', visible: true, onClose, toggle };
    const menu = mount(<Menu {...props}><ListItem primaryText="Something" /></Menu>);
    menu.find('#toggle').simulate('click');
    jest.runAllTimers();
    expect(onClose.mock.calls.length).toBe(0);
    const item = menu.find(ListItem);

    item.simulate('click');
    jest.runAllTimers();
    expect(onClose.mock.calls.length).toBe(1);
  });

  it('should not close the menu if the list item has nested children', () => {
    const onClose = jest.fn();
    const toggle = <div id="toggle" />;
    const props = { id: 'test', visible: true, onClose, toggle };
    const menu = mount(
      <Menu {...props}>
        <ListItem primaryText="Something" nestedItems={[<ListItem key="1" primaryText="A" />]} />
      </Menu>
    );
    menu.find('#toggle').simulate('click');
    jest.runAllTimers();
    expect(onClose.mock.calls.length).toBe(0);
    const item = menu.find(ListItem);

    item.simulate('click');
    jest.runAllTimers();
    expect(onClose.mock.calls.length).toBe(0);
  });

  it('should close the menu when the enter key is pressed and the target\'s class anme contains md-list-item', () => {
    const onClose = jest.fn();
    const toggle = <div id="toggle" />;
    const props = { id: 'test', visible: true, onClose, toggle };
    const menu = mount(<Menu {...props}><ListItem primaryText="Something" /></Menu>);
    const event = { which: ENTER, keyCode: ENTER };
    menu.find('#toggle').simulate('keyDown', event);
    jest.runAllTimers();
    expect(onClose.mock.calls.length).toBe(0);
    const item = menu.find(ListItem);

    item.simulate('keyDown', event);
    jest.runAllTimers();
    expect(onClose.mock.calls.length).toBe(1);
  });

  it('should call the onClose function when a ListItem is clicked', () => {
    const onClose = jest.fn();
    const menu = mount(
      <Menu isOpen id="test" onClose={onClose}>
        <ListItem primaryText="My Test" />
        <ListItem primaryText="Another" />
      </Menu>
    );

    const items = menu.find(ListItem);
    expect(items.length).toBe(2);
    items.at(0).simulate('click');

    jest.runAllTimers();
    expect(onClose.mock.calls.length).toBe(1);
  });

  it('should call the onClose function when a ListItem is pressed with the enter or space keys', () => {
    const onClose = jest.fn();
    const menu = mount(
      <Menu id="test" isOpen onClose={onClose}>
        <ListItem primaryText="My Test" />
        <ListItem primaryText="My Test 2" />
      </Menu>
    );

    const item = menu.find(ListItem).at(0);
    item.simulate('keyDown', { which: TAB, keyCode: TAB });
    jest.runAllTimers();
    expect(onClose.mock.calls.length).toBe(0);

    item.simulate('keyDown', { which: ENTER, keyCode: ENTER });
    jest.runAllTimers();
    expect(onClose.mock.calls.length).toBe(1);

    item.simulate('keyDown', { which: SPACE, keyCode: SPACE });
    jest.runAllTimers();
    expect(onClose.mock.calls.length).toBe(2);
  });

  it('should not call the onClose function if a ListItem has nested children', () => {
    const onClose = jest.fn();
    const menu = mount(
      <Menu id="test" isOpen onClose={onClose}>
        <ListItem primaryText="My Test" nestedItems={[<ListItem key="1" primaryText="Nested" />]} />
        <ListItem primaryText="My Test 2" />
      </Menu>
    );

    const item = menu.find(ListItem).at(0);
    item.simulate('click');
    jest.runAllTimers();
    expect(onClose.mock.calls.length).toBe(0);
  });
});<|MERGE_RESOLUTION|>--- conflicted
+++ resolved
@@ -1,27 +1,14 @@
 /* eslint-env jest */
-<<<<<<< HEAD
 import React from 'react';
 import { shallow, mount } from 'enzyme';
-=======
-jest.disableAutomock();
-
-import React from 'react';
-import { mount } from 'enzyme';
-import { findDOMNode } from 'react-dom';
-import { renderIntoDocument, findRenderedComponentWithType } from 'react-dom/test-utils';
->>>>>>> ff5619d7
 
 import { SPACE, TAB, ENTER } from '../../constants/keyCodes';
 import Menu from '../Menu';
-import { ENTER } from '../../constants/keyCodes';
 import List from '../../Lists/List';
 import ListItem from '../../Lists/ListItem';
-<<<<<<< HEAD
 import Layover from '../../Helpers/Layover';
 
 jest.useFakeTimers();
-=======
->>>>>>> ff5619d7
 
 describe('Menu', () => {
   it('should add the md-menu-container className', () => {
@@ -264,11 +251,10 @@
     jest.runAllTimers();
     expect(onClose.mock.calls.length).toBe(1);
   });
-
   it('should call the onClose function when a ListItem is clicked', () => {
     const onClose = jest.fn();
     const menu = mount(
-      <Menu isOpen id="test" onClose={onClose}>
+      <Menu visible id="test" onClose={onClose}>
         <ListItem primaryText="My Test" />
         <ListItem primaryText="Another" />
       </Menu>
@@ -285,7 +271,7 @@
   it('should call the onClose function when a ListItem is pressed with the enter or space keys', () => {
     const onClose = jest.fn();
     const menu = mount(
-      <Menu id="test" isOpen onClose={onClose}>
+      <Menu id="test" visible onClose={onClose}>
         <ListItem primaryText="My Test" />
         <ListItem primaryText="My Test 2" />
       </Menu>
@@ -308,7 +294,7 @@
   it('should not call the onClose function if a ListItem has nested children', () => {
     const onClose = jest.fn();
     const menu = mount(
-      <Menu id="test" isOpen onClose={onClose}>
+      <Menu id="test" visible onClose={onClose}>
         <ListItem primaryText="My Test" nestedItems={[<ListItem key="1" primaryText="Nested" />]} />
         <ListItem primaryText="My Test 2" />
       </Menu>
