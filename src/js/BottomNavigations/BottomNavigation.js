--- conflicted
+++ resolved
@@ -15,7 +15,6 @@
  * only on mobile devices.
  */
 export default class BottomNavigation extends PureComponent {
-
   static propTypes = {
     /**
      * An optional style to apply.
@@ -237,36 +236,22 @@
     }
   }
 
-<<<<<<< HEAD
   _addTouchEvents = () => {
-    window.addEventListener('touchstart', this._handleTouchStart);
-    window.addEventListener('touchmove', this._handleTouchMove);
-    window.addEventListener('touchend', this._handleTouchEnd);
+    addTouchEvent(window, 'start', this._handleTouchStart);
+    addTouchEvent(window, 'move', this._handleTouchMove);
+    addTouchEvent(window, 'end', this._handleTouchEnd);
   };
 
   _removeTouchEvents = () => {
-    window.removeEventListener('touchstart', this._handleTouchStart);
-    window.removeEventListener('touchmove', this._handleTouchMove);
-    window.removeEventListener('touchend', this._handleTouchEnd);
+    removeTouchEvent(window, 'start', this._handleTouchStart);
+    removeTouchEvent(window, 'move', this._handleTouchMove);
+    removeTouchEvent(window, 'end', this._handleTouchEnd);
   };
 
   _animateIn = () => {
     if (this._timeout) {
       clearTimeout(this._timeout);
     }
-=======
-  _addTouchEvents() {
-    addTouchEvent(window, 'start', this._handleTouchStart);
-    addTouchEvent(window, 'move', this._handleTouchMove);
-    addTouchEvent(window, 'end', this._handleTouchEnd);
-  }
-
-  _removeTouchEvents() {
-    removeTouchEvent(window, 'start', this._handleTouchStart);
-    removeTouchEvent(window, 'move', this._handleTouchMove);
-    removeTouchEvent(window, 'end', this._handleTouchEnd);
-  }
->>>>>>> dfa62219
 
     this._timeout = setTimeout(() => {
       this._timeout = null;
