import React, { PureComponent, PropTypes } from 'react';
import cn from 'classnames';
import deprecated from 'react-prop-types/lib/deprecated';

import getField from '../utils/getField';
import controlled from '../utils/PropTypes/controlled';
import Portal from '../Helpers/Portal';
import Paper from '../Papers/Paper';
import BottomNav from './BottomNav';

/**
 * The `BottomNavigation` component is an alternative to the `NavigationDrawer` for handling navigation
 * only on mobile devices.
 */
export default class BottomNavigation extends PureComponent {
  static propTypes = {
    /**
     * An optional style to apply.
     */
    style: PropTypes.object,

    /**
     * An optional className to apply.
     */
    className: PropTypes.string,

    /**
     * A list of objects to generate a bottom navigation link. There must be at least 3 and no more
     * than 5 links. A link gets rendered as the `AccessibleFakeButton` component, so any additional
     * props in the link's shape will be passed along.
     *
     * ```docgen
     * PropTypes.arrayOf(PropTypes.shape({
     *   label: PropTypes.node.isRequired,
     *   iconChildren: PropTypes.node,
     *   iconClassName: PropTypes.string,
     *   component: PropTypes.oneOfType([
     *      PropTypes.func,
     *      PropTypes.string,
     *   ]),
     * }).isRequired
     * ```
     */
    links: (props, propName, component, ...args) => {
      const links = props[propName] || props.actions;
      const len = links.length;

      if (len < 3) {
        return new Error(
          `Only ${len} \`${propName}\` were given to the ${component}. At least 3 are required.`
        );
      } else if (len > 5) {
        return new Error(
          `${len} \`${propName}\` were given to the ${component}. No more than 5 may be given.`
        );
      }

      return PropTypes.arrayOf(PropTypes.shape({
        label: PropTypes.node.isRequired,
        iconChildren: PropTypes.node,
        iconClassName: PropTypes.string,
        component: PropTypes.oneOfType([
          PropTypes.func,
          PropTypes.string,
        ]),
      })).isRequired(props, propName, component, ...args);
    },

    /**
     * Boolean if the bottom navigation should be colored with the primary color or whatever color
     * was a result of the `react-md-theme-bottom-navigations-colored` mixin.
     */
    colored: PropTypes.bool,

    /**
     * Boolean if the bottom navigation should dynamically appear based on scrolling. When the user
     * scrolls the `dynamicThreshold` amount, this component will either disappear (scrolling down)
     * or appera (scrolling up).
     */
    dynamic: PropTypes.bool,

    /**
     * The distance a user must scroll before the bottom navigation appears or disappears when it is `dyanamic`.
     */
    dynamicThreshold: PropTypes.number.isRequired,

    /**
     * An optional function to call when a link has been clicked. The callback will
     * include the new active index and the click event.
     *
     * ```js
     * onNavChange(newActiveIndex, event);
     * ```
     */
    onNavChange: PropTypes.func,

    /**
     * An optional active index to use. This will make the component controlled and require the
     * `onNavChange` prop to be defined.
     */
    activeIndex: controlled(PropTypes.number, 'onNavChange', 'defaultActiveIndex'),

    /**
     * The index for the link that is active by default.
     */
    defaultActiveIndex: PropTypes.number.isRequired,

    /**
     * Boolean if the bottom navigation is visible by default. This *should* probably always
     * be true.
     */
    defaultVisible: PropTypes.bool.isRequired,

    /**
     * The component to render the bottom navigation as.
     */
    component: PropTypes.oneOfType([
      PropTypes.func,
      PropTypes.string,
    ]).isRequired,

    /**
     * Since the `BottomNavigation` component uses the `Portal` component, you can pass an optional
     * HTML Node to render in.
     */
    renderNode: PropTypes.object,

    /**
     * Boolean if the bottom navigation should render as the last child in the `renderNode` or `body`
     * instead of as the first.
     */
    lastChild: PropTypes.bool,

    /**
     * The transition duration for the dynamic bottom navigation to appear or disappear. This should
     * match the `$md-bottom-navigation-transition-time` variable.
     */
    transitionDuration: PropTypes.number.isRequired,

    /**
     * An optional function to call when the visibility of the bottom navigation changes. The callback
     * will include the new visibility.
     *
     * ```js
     * onVisibilityChange(!visible);
     * ```
     */
    onVisibilityChange: PropTypes.func,

    /**
     * Boolean if the label on a shifting navigation should animate in and out.
     */
    animate: PropTypes.bool,

    onChange: deprecated(PropTypes.func, 'Use `onNavChange` instead'),
    initiallyVisible: deprecated(PropTypes.bool, 'Use `defaultVisible` instead'),
    initialActiveIndex: deprecated(PropTypes.number, 'Use `defaultActiveIndex` instead'),
    containerStyle: deprecated(PropTypes.object, 'Use `style` instead'),
    containerClassName: deprecated(PropTypes.string, 'Use `className` instead'),
    transitionName: deprecated(PropTypes.string, 'There is no CSSTransitionGroup used anymore'),
    transitionEnterTimeout: deprecated(PropTypes.number, 'Use `transitionDuration` instead'),
    transitionLeaveTimeout: deprecated(PropTypes.number, 'Use `transitionDuration` instead'),
    actions: deprecated(PropTypes.array, 'Use `links` instead'),
  };

  static defaultProps = {
    animate: true,
    defaultActiveIndex: 0,
    component: 'footer',
    defaultVisible: true,
    transitionDuration: 300,
    dynamicThreshold: 20,
  };

  static contextTypes = {
    renderNode: PropTypes.object,
  };

  constructor(props) {
    super(props);

    const visible = typeof props.initiallyVisible === 'boolean' ? props.initiallyVisible : props.defaultVisible;
    this.state = {
      visible,
      portalVisible: visible,
    };
    if (typeof props.activeIndex === 'undefined') {
      this.state.activeIndex = props.defaultActiveIndex;
    }

    this._handleNavChange = this._handleNavChange.bind(this);
    this._addTouchEvents = this._addTouchEvents.bind(this);
    this._removeTouchEvents = this._removeTouchEvents.bind(this);
    this._handleTouchStart = this._handleTouchStart.bind(this);
    this._handleTouchMove = this._handleTouchMove.bind(this);
    this._handleTouchEnd = this._handleTouchEnd.bind(this);
  }

  componentDidMount() {
    if (this.props.dynamic) {
      this._addTouchEvents();
    }
  }

  componentWillReceiveProps(nextProps) {
    const { dynamic } = nextProps;
    if (this.props.dynamic === dynamic) {
      return;
    }

    if (dynamic) {
      this._addTouchEvents();
    } else {
      this._removeTouchEvents();
    }
  }

  componentWillUpdate(nextProps, nextState) {
    if (this.state.visible !== nextState.visible && nextProps.onVisibilityChange) {
      nextProps.onVisibilityChange(nextState.visible);
    }
  }

  componentWillUnmount() {
    if (this.props.dynamic) {
      this._removeTouchEvents();
    }

    if (this._timeout) {
      clearTimeout(this._timeout);
    }
  }

  _addTouchEvents() {
    window.addEventListener('touchstart', this._handleTouchStart);
    window.addEventListener('touchmove', this._handleTouchMove);
    window.addEventListener('touchend', this._handleTouchEnd);
  }

  _removeTouchEvents() {
    window.removeEventListener('touchstart', this._handleTouchStart);
    window.removeEventListener('touchmove', this._handleTouchMove);
    window.removeEventListener('touchend', this._handleTouchEnd);
  }

  _handleTouchStart(e) {
    const { pageY } = e.changedTouches[0];

    this._pageY = pageY;
    this._scrolling = true;
  }

  _handleTouchMove(e) {
    const { visible } = this.state;
    if (!this._scrolling) {
      return;
    }

    const touchY = e.changedTouches[0].pageY;
    const { transitionDuration, dynamicThreshold } = this.props;
    const passedThreshold = Math.abs(this._pageY - touchY) >= dynamicThreshold;
    if (this._pageY > touchY && visible && passedThreshold) {
      if (this._timeout) {
        clearTimeout(this._timeout);
      }

      this._timeout = setTimeout(() => {
        this._timeout = null;
        this.setState({ portalVisible: false });
      }, transitionDuration);

      this._pageY = touchY;
      this.setState({ visible: false });
    } else if (this._pageY < touchY && !visible && passedThreshold) {
      if (this._timeout) {
        clearTimeout(this._timeout);
      }

      this._timeout = setTimeout(() => {
        this._timeout = null;
        this.setState({ visible: true });
      }, 17);

      this._pageY = touchY;
      this.setState({ portalVisible: true });
    }
  }

  _handleTouchEnd() {
    this._scrolling = false;
  }

  _handleNavChange(index, e) {
    if (this.props.onNavChange || this.props.onChange) {
      (this.props.onNavChange || this.props.onChange)(index, e);
    }

    if (typeof this.props.activeIndex === 'undefined') {
      this.setState({ activeIndex: index });
    }
  }

  render() {
    const { visible, portalVisible } = this.state;
    const {
      className,
      actions,
      colored,
      dynamic,
      lastChild,
<<<<<<< HEAD
      renderNode,
      animate,
      /* eslint-disable no-unused-vars */
      links: propLinks,
      activeIndex: propActiveIndex,
      onNavChange,
      onVisibilityChange,
      defaultVisible,
      defaultActiveIndex,
      dynamicThreshold,
      transitionDuration,

      // deprecated
      onChange,
      initiallyVisible,
      containerStyle,
      containerClassName,
      transitionName,
      transitionEnterTimeout,
      transitionLeaveTimeout,
      /* eslint-enable no-unused-vars */
      ...props
    } = this.props;
=======
      ...props
    } = this.props;
    delete props.links;
    delete props.activeIndex;
    delete props.onNavChange;
    delete props.onVisibilityChange;
    delete props.defaultVisible;
    delete props.defaultActiveIndex;
    delete props.dynamicThreshold;
    delete props.transitionDuration;
    delete props.renderNode;

    // Delete deprecated
    delete props.onChange;
    delete props.initiallyVisible;
    delete props.containerStyle;
    delete props.containerClassName;
    delete props.transitionName;
    delete props.transitionEnterTimeout;
    delete props.transitionLeaveTimeout;
>>>>>>> 79619815

    let { links } = this.props;
    if (actions) {
      links = actions;
    }

    const fixed = links.length === 3;
    const activeIndex = getField(this.props, this.state, 'activeIndex');
    const renderNode = getField(this.props, this.context, 'renderNode');

    return (
      <Portal renderNode={renderNode} visible={portalVisible} lastChild={lastChild}>
        <Paper
          {...props}
          className={cn('md-bottom-navigation', {
            'md-background--card': !colored,
            'md-background--primary': colored,
            'md-bottom-navigation--dynamic': dynamic,
            'md-bottom-navigation--dynamic-inactive': dynamic && !visible,
          }, className)}
          role="navigation"
        >
          {links.map((action, index) => (
            <BottomNav
              {...action}
              animate={animate}
              key={action.key || index}
              index={index}
              onNavChange={this._handleNavChange}
              active={activeIndex === index}
              colored={colored}
              fixed={fixed}
            />
          ))}
        </Paper>
      </Portal>
    );
  }
}<|MERGE_RESOLUTION|>--- conflicted
+++ resolved
@@ -308,12 +308,11 @@
       colored,
       dynamic,
       lastChild,
-<<<<<<< HEAD
-      renderNode,
       animate,
       /* eslint-disable no-unused-vars */
       links: propLinks,
       activeIndex: propActiveIndex,
+      renderNode: propRenderNode,
       onNavChange,
       onVisibilityChange,
       defaultVisible,
@@ -332,28 +331,6 @@
       /* eslint-enable no-unused-vars */
       ...props
     } = this.props;
-=======
-      ...props
-    } = this.props;
-    delete props.links;
-    delete props.activeIndex;
-    delete props.onNavChange;
-    delete props.onVisibilityChange;
-    delete props.defaultVisible;
-    delete props.defaultActiveIndex;
-    delete props.dynamicThreshold;
-    delete props.transitionDuration;
-    delete props.renderNode;
-
-    // Delete deprecated
-    delete props.onChange;
-    delete props.initiallyVisible;
-    delete props.containerStyle;
-    delete props.containerClassName;
-    delete props.transitionName;
-    delete props.transitionEnterTimeout;
-    delete props.transitionLeaveTimeout;
->>>>>>> 79619815
 
     let { links } = this.props;
     if (actions) {
