/* eslint-disable no-shadow */
import React, { PureComponent, PropTypes } from 'react';
import cn from 'classnames';
import isRequiredForA11y from 'react-prop-types/lib/isRequiredForA11y';
import deprecated from 'react-prop-types/lib/deprecated';

import { ESC, ENTER } from '../constants/keyCodes';
import getField from '../utils/getField';
import controlled from '../utils/PropTypes/controlled';
import DateTimeFormat from '../utils/DateUtils/DateTimeFormat';
import formatTime from '../utils/DateUtils/formatTime';
import extractTimeParts from '../utils/DateUtils/extractTimeParts';
import Dialog from '../Dialogs/DialogContainer';
import FontIcon from '../FontIcons/FontIcon';
import TextField from '../TextFields/TextField';
import Collapse from '../Helpers/Collapse';
import TimePicker from './TimePicker';

/**
 * The `TimePickerContainer` component is a wrapper for the main `TimePicker` component
 * to manage the state and _logic_ for rendering the `TimePicker`. This component will
 * either render inline or in a `Dialog` depending if the `inline` prop is set
 * to `true`.
 *
 * NOTE: This component is actually exported as `TimePicker` when using the `import { member }` syntax.
 * The following two lines are equivalent:
 *
 * ```js
 * import { TimePicker } from 'react-md/lib/Pickers';
 * import TimePicker from 'react-md/lib/Pickers/TimePickerContainer';
 * ```
 */
export default class TimePickerContainer extends PureComponent {
  static propTypes = {
    /**
     * An id for the text field in the time picker. This is require for a11u.
     */
    id: isRequiredForA11y(PropTypes.oneOfType([
      PropTypes.string,
      PropTypes.number,
    ])),

    /**
     * An aria-label to apply to the dialog when it has been opened. This is required for
     * a11y.
     */
    'aria-label': isRequiredForA11y(PropTypes.string),

    /**
     * An optional style to apply to the time picker's container.
     */
    style: PropTypes.object,

    /**
     * An optional className to apply to the time picker's container.
     */
    className: PropTypes.string,

    /**
     * An optional style to apply to the time picker.
     */
    pickerStyle: PropTypes.object,

    /**
     * An optional className to apply to the time picker.
     */
    pickerClassName: PropTypes.string,

    /**
     * An optional icon to display with the time picker.
     */
    icon: PropTypes.node,

    /**
     * Boolean if the time picker is open by default.
     */
    defaultVisible: PropTypes.bool,

    /**
     * An optional label to be displayed in the time picker's text
     * field.
     */
    label: PropTypes.string,

    /**
     * An optional placeholder to be displayed in the time picker's text field.
     */
    placeholder: PropTypes.string,

    /**
     * The value of the time picker. This will make the time picker
     * be a controlled component.
     */
    value: PropTypes.instanceOf(Date),

    /**
     * An optional function to call when the selected date is changed
     * by hitting the OK button. The newly formatted time string,
     * the new Date object, and the change event will be given.
     *
     * `onChange(timeString, dateObject, event)`.
     */
    onChange: PropTypes.func,

    /**
     * An optional default value to give for the year picker.
     */
    defaultValue: PropTypes.instanceOf(Date),

    /**
     * A function to format the dates since it should be formatted to the user's
     * locale. This _should_ be the `Intl.DateTimeFormat` function. You
     * can also create your own if you really wanted. Unadvisable though.
     *
     * See [intl-polyfill](https://github.com/andyearnshaw/Intl.js/) for more info.
     */
    DateTimeFormat: PropTypes.func.isRequired,

    /**
     * The locales to use for formatting the date. This will default to using
     * the user's language in the browser or `'en-US'` when server renering.
     */
    locales: PropTypes.oneOfType([
      PropTypes.string,
      PropTypes.arrayOf(PropTypes.string),
    ]).isRequired,

    /**
     * The label to use for the ok button on the year picker.
     */
    okLabel: PropTypes.string.isRequired,

    /**
     * Boolean if the ok button should be styled with the primary color.
     */
    okPrimary: PropTypes.bool,

    /**
     * The label to use for the cancel button on the year picker.
     */
    cancelLabel: PropTypes.string.isRequired,

    /**
     * Boolean if the cancel button should be styled with the primary color.
     */
    cancelPrimary: PropTypes.bool,

    /**
     * The default mode to open the time picker in.
     */
    defaultTimeMode: PropTypes.oneOf(['hour', 'minute']),

    /**
     * Boolean if the date should automatically be selected when a user clicks
     * on a new date instead of making them hit the ok button.
     */
    autoOk: PropTypes.bool,

    /**
     * Boolean if the date picker should be displayed inline instead of in a
     * dialog.
     */
    inline: PropTypes.bool,

    /**
     * An optional force of the display mode of the date picker.
     * This _should_ not really be used since there are media queries
     * to use the correct mode based on device orientation.
     */
    displayMode: PropTypes.oneOf(['landscape', 'portrait']),

    /**
     * Boolean if the text field for the Time Picker should be displayed as full width.
     */
    fullWidth: PropTypes.bool,

    /**
     * The direction that the text field divider expands from when the text field
     * in the date picker gains focus.
     */
    lineDirection: PropTypes.oneOf(['left', 'center', 'right']),

    /**
     * An optional boolean if the time picker is current visible by dialog or inline.
     * If this is set, the `onVisibilityChange` function is required.
     */
    visible: controlled(PropTypes.bool, 'onVisibilityChange', 'defaultVisible'),

    /**
     * An optional function to call when the date picker is opened in either a dialog, or
     * inline. The callback will include the next state.
     *
     * ```js
     * onVisibilityChange(!visible, e);
     * ```
     */
    onVisibilityChange: PropTypes.func,

    /**
     * Boolean if the time picker is disabled.
     */
    disabled: PropTypes.bool,

    /**
     * Boolean if the dialog should be able to close if a keyboard user presses the escape key.
     */
    closeOnEsc: PropTypes.bool,

    /**
<<<<<<< HEAD
     * If true the hover mode of the Time Picker is activated.
     * In hover mode no clicks are required to start selecting an hour
     * and the timemode switches automatically when a time was chosen.
     * When a minute is selected the chosen time is applied automatically.
     */
    hoverMode: PropTypes.bool,

=======
     * An optional DOM Node to render the dialog into. The default is to render as the first child
     * in the `body`.
     */
    renderNode: PropTypes.object,

    /**
     * Boolean if the dialog should be rendered as the last child of the `renderNode` or `body` instead
     * of the first.
     *
     * When the `TimePicker` is nested in a `Dialog`, this prop should be enabled to get the correct z-indexing.
     */
    lastChild: PropTypes.bool,
>>>>>>> 8642582f
    isOpen: deprecated(PropTypes.bool, 'Use `visible` instead'),
    initiallyOpen: deprecated(PropTypes.bool, 'Use `defaultVisible` instead'),
    initialTimeMode: deprecated(PropTypes.oneOf(['hour', 'minute']), 'Use `defaultTimeMode` instead'),
  };

  static defaultProps = {
    defaultTimeMode: 'hour',
    icon: <FontIcon>access_time</FontIcon>,
    DateTimeFormat: DateTimeFormat, // eslint-disable-line object-shorthand
    locales: typeof window !== 'undefined'
      ? window.navigator.userLanguage || window.navigator.language
      : 'en-US',
    okLabel: 'Ok',
    okPrimary: true,
    cancelLabel: 'Cancel',
    cancelPrimary: true,
    closeOnEsc: true,
    'aria-label': 'Select a time',
    hoverMode: false,
  };

  constructor(props) {
    super(props);

    let initialDate;
    if (props.defaultValue) {
      initialDate = new Date(props.defaultValue);
    } else if (props.value) {
      initialDate = new Date(props.value);
    } else {
      initialDate = new Date();
    }

    const visible = typeof props.initiallyOpen !== 'undefined'
      ? props.initiallyOpen
      : !!props.defaultVisible;

    this.state = {
      visible,
      ...this._getTimeParts(initialDate, props),
      value: props.defaultValue,
      time: initialDate,
      timeMode: props.initialTimeMode || props.defaultTimeMode,
      tempTime: initialDate,
    };

    this._setContainer = this._setContainer.bind(this);
    this._toggleOpen = this._toggleOpen.bind(this);
    this._closeOnEsc = this._closeOnEsc.bind(this);
    this._handleOutsideClick = this._handleOutsideClick.bind(this);
    this._getTextFieldValue = this._getTextFieldValue.bind(this);
    this._setTimeMode = this._setTimeMode.bind(this);
    this._setTempTime = this._setTempTime.bind(this);
    this._handleOkClick = this._handleOkClick.bind(this);
    this._handleKeyDown = this._handleKeyDown.bind(this);
    this._handleCancelClick = this._handleCancelClick.bind(this);
  }

  componentWillUpdate(nextProps, nextState) {
    if (getField(this.props, this.state, 'value') !== getField(nextProps, nextState, 'value')) {
      this.setState(this._getTimeParts(getField(nextProps, nextState, 'value'), nextProps));
    } else if (this.state.tempValue !== nextState.tempTime) {
      this.setState(this._getTimeParts(nextState.tempTime, nextProps));
    }
  }

  componentDidUpdate(prevProps, prevState) {
    const { inline, isOpen } = this.props;
    const visible = typeof isOpen !== 'undefined'
      ? isOpen
      : getField(this.props, this.state, 'visible');
    const pVisible = typeof prevProps.isOpen !== 'undefined'
      ? prevProps.isOpen
      : getField(prevProps, prevState, 'visible');

    if (visible === pVisible) {
      return;
    }

    if (visible) {
      if (inline) {
        window.addEventListener('click', this._handleOutsideClick);
        window.addEventListener('keydown', this._closeOnEsc);
      }
    } else if (inline) {
      window.removeEventListener('click', this._handleOutsideClick);
      window.removeEventListener('keydown', this._closeOnEsc);
    }
  }

  componentWillUnmount() {
    const visible = typeof this.props.isOpen !== 'undefined'
      ? this.props.isOpen
      : getField(this.props, this.state, 'visible');
    if (visible && this.props.inline) {
      window.removeEventListener('click', this._handleOutsideClick);
      window.removeEventListener('keydown', this._closeOnEsc);
    }
  }

  _setContainer(container) {
    this._container = container;
  }

  _getTimeParts(date, props) {
    return extractTimeParts(props.DateTimeFormat, props.locales, date);
  }

  _closeOnEsc(e) {
    if ((e.which || e.keyCode) === ESC) {
      this._handleCancelClick(e);
    }
  }

  _handleOutsideClick(e) {
    if (this._container && !this._container.contains(e.target)) {
      this._handleCancelClick(e);
    }
  }

  _toggleOpen(e) {
    const visible = !(typeof this.props.isOpen !== 'undefined'
      ? this.props.isOpen
      : getField(this.props, this.state, 'visible'));

    if (this.props.onVisibilityChange) {
      this.props.onVisibilityChange(visible, e);
    }

    if (typeof this.props.isOpen === 'undefined' && typeof this.props.visible === 'undefined') {
      const { hoverMode } = this.props;

      if (hoverMode) {
        this._setTimeMode('hour');
      }

      this.setState({ visible });
    }
  }

  _setTimeMode(timeMode) {
    if (this.state.timeMode === timeMode) { return; }

    this.setState({ timeMode });
  }

  _setTempTime(time) {
    if (this.state.tempTime === time) { return; }

    this.setState({ tempTime: time });
  }

  _handleKeyDown(e) {
    if ((e.which || e.keyCode) === ENTER) {
      this._toggleOpen(e);
    }
  }

  _handleOkClick(e) {
    const { onVisibilityChange, onChange, DateTimeFormat, locales } = this.props;
    const value = new Date(this.state.tempTime);
    if (onChange) {
      onChange(formatTime(DateTimeFormat, locales, value), value, e);
    }

    if (onVisibilityChange) {
      onVisibilityChange(false, e);
    }

    let state;
    if (typeof this.props.value === 'undefined') {
      state = { value };
    }

    if (typeof this.props.isOpen === 'undefined' && typeof this.props.visible === 'undefined') {
      state = state || {};
      state.visible = false;
    }

    if (state) {
      this.setState(state);
    }
  }

  _handleCancelClick(e) {
    if (this.props.onVisibilityChange) {
      this.props.onVisibilityChange(false, e);
    }

    const state = { visible: false, tempTime: this.state.time };
    if (typeof this.props.isOpen !== 'undefined' || typeof this.props.visible !== 'undefined') {
      delete state.visible;
    }

    this.setState(state);
  }

  _getTextFieldValue(props, state) {
    const { DateTimeFormat, locales } = props;
    const value = getField(props, state, 'value');
    if (!value) {
      return '';
    } else if (value instanceof Date) {
      return formatTime(DateTimeFormat, locales, value);
    } else {
      // currently don't support value of string
      return value;
    }
  }

  render() {
    const {
      timeMode,
      tempTime,
      hours,
      minutes,
      timePeriod,
    } = this.state;

    const {
      id,
      disabled,
      label,
      placeholder,
      icon,
      inline,
      displayMode,
      style,
      className,
      pickerStyle,
      pickerClassName,
      fullWidth,
      lineDirection,
      closeOnEsc,
<<<<<<< HEAD
      hoverMode,
=======
      renderNode,
      lastChild,
>>>>>>> 8642582f
      'aria-label': ariaLabel,
      ...props
    } = this.props;
    delete props.value;
    delete props.onVisibilityChange;
    delete props.onChange;
    delete props.defaultValue;
    delete props.defaultVisible;
    delete props.defaultTimeMode;

    // Delete deprecated
    delete props.isOpen;
    delete props.initialTimeMode;
    delete props.initiallyOpen;

    const visible = typeof this.props.isOpen !== 'undefined'
      ? this.props.isOpen
      : getField(this.props, this.state, 'visible');

    const picker = (
      <TimePicker
        {...props}
        inline={inline}
        icon={!!icon}
        tempTime={tempTime}
        timeMode={timeMode}
        hours={hours}
        minutes={minutes}
        timePeriod={timePeriod}
        style={pickerStyle}
        className={pickerClassName}
        displayMode={displayMode}
        onOkClick={this._handleOkClick}
        onCancelClick={this._handleCancelClick}
        setTimeMode={this._setTimeMode}
        setTempTime={this._setTempTime}
        hoverMode={hoverMode}
      />
    );

    let content;
    if (inline) {
      content = <Collapse collapsed={!visible}>{picker}</Collapse>;
    } else {
      content = (
        <Dialog
          id={`${id}Dialog`}
          visible={visible}
          onHide={this._handleCancelClick}
          dialogClassName="md-dialog--picker"
          contentClassName="md-dialog-content--picker"
          aria-label={ariaLabel}
          closeOnEsc={closeOnEsc}
          lastChild={lastChild}
          renderNode={renderNode}
          focusOnMount={false}
        >
          {picker}
        </Dialog>
      );
    }

    return (
      <div style={style} className={cn('md-picker-container', className)} ref={this._setContainer}>
        <TextField
          id={id}
          disabled={disabled}
          className={cn({ 'md-pointer--hover': !disabled })}
          inputClassName={cn({ 'md-pointer--hover': !disabled })}
          leftIcon={icon}
          onClick={this._toggleOpen}
          onKeyDown={this._handleKeyDown}
          label={label}
          placeholder={placeholder}
          value={this._getTextFieldValue(this.props, this.state)}
          readOnly
          fullWidth={fullWidth}
          lineDirection={lineDirection}
        />
        {content}
      </div>
    );
  }
}<|MERGE_RESOLUTION|>--- conflicted
+++ resolved
@@ -207,7 +207,6 @@
     closeOnEsc: PropTypes.bool,
 
     /**
-<<<<<<< HEAD
      * If true the hover mode of the Time Picker is activated.
      * In hover mode no clicks are required to start selecting an hour
      * and the timemode switches automatically when a time was chosen.
@@ -215,7 +214,6 @@
      */
     hoverMode: PropTypes.bool,
 
-=======
      * An optional DOM Node to render the dialog into. The default is to render as the first child
      * in the `body`.
      */
@@ -228,7 +226,6 @@
      * When the `TimePicker` is nested in a `Dialog`, this prop should be enabled to get the correct z-indexing.
      */
     lastChild: PropTypes.bool,
->>>>>>> 8642582f
     isOpen: deprecated(PropTypes.bool, 'Use `visible` instead'),
     initiallyOpen: deprecated(PropTypes.bool, 'Use `defaultVisible` instead'),
     initialTimeMode: deprecated(PropTypes.oneOf(['hour', 'minute']), 'Use `defaultTimeMode` instead'),
@@ -463,12 +460,9 @@
       fullWidth,
       lineDirection,
       closeOnEsc,
-<<<<<<< HEAD
       hoverMode,
-=======
       renderNode,
       lastChild,
->>>>>>> 8642582f
       'aria-label': ariaLabel,
       ...props
     } = this.props;
