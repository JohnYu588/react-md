--- conflicted
+++ resolved
@@ -484,15 +484,8 @@
       ? props.initialCalendarDate
       : props.defaultCalendarDate;
     let calendarTempDate = date;
-<<<<<<< HEAD
     if (typeof defaultCalendarDate !== 'undefined' && !props.value && !props.defaultValue) {
-      calendarTempDate = typeof defaultCalendarDate === 'string'
-        ? new Date(defaultCalendarDate)
-        : defaultCalendarDate;
-=======
-    if (typeof initialCalendarDate !== 'undefined' && !props.value && !props.defaultValue) {
-      calendarTempDate = this._getDate(initialCalendarDate);
->>>>>>> 59860d90
+      calendarTempDate = this._getDate(defaultCalendarDate);
       date = calendarTempDate;
     } else if (calendarTempDate === null) {
       calendarTempDate = new Date();
@@ -565,9 +558,6 @@
     }
   }
 
-<<<<<<< HEAD
-  _setContainer = (container) => {
-=======
   _getDate(value) {
     if (value === '' || value === null) {
       return new Date();
@@ -578,8 +568,7 @@
     return value;
   }
 
-  _setContainer(container) {
->>>>>>> 59860d90
+  _setContainer= (container) => {
     this._container = container;
   };
 
