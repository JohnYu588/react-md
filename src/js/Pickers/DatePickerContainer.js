--- conflicted
+++ resolved
@@ -310,11 +310,11 @@
     closeOnEsc: PropTypes.bool,
 
     /**
-<<<<<<< HEAD
      * Boolean if the inline time picker's visibility should be animated.
      */
     animateInline: PropTypes.bool,
-=======
+
+    /**
      * Boolean if the time is required.
      *
      * @see [TextField](/components/text-fields?tab=1)
@@ -385,7 +385,6 @@
      * @see [TextField](/components/text-fields?tab=1)
      */
     inlineIndicator: TextField.propTypes.helpOnFocus,
->>>>>>> 79619815
 
     /**
      * An optional DOM Node to render the dialog into. The default is to render as the first child
