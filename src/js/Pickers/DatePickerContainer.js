--- conflicted
+++ resolved
@@ -574,13 +574,8 @@
     }
   };
 
-<<<<<<< HEAD
   _toggleOpen = (e) => {
-    if (this.props.disabled) {
-=======
-  _toggleOpen(e) {
     if (this.props.disabled || this.props.readOnly) {
->>>>>>> ff5619d7
       return;
     }
 
@@ -597,17 +592,11 @@
     }
   };
 
-<<<<<<< HEAD
   _handleKeyDown = (e) => {
-    if ((e.which || e.keyCode) === ENTER) {
-      this._toggleOpen(e);
-=======
-  _handleKeyDown(e) {
     handleKeyboardAccessibility(e, this._toggleOpen, true, true);
 
     if ((e.which || e.keyCode) === TAB && this.state.active) {
       this.setState({ active: false });
->>>>>>> ff5619d7
     }
   };
 
@@ -809,6 +798,7 @@
       defaultValue,
       defaultVisible,
       onChange,
+      readOnly,
       onVisibilityChange,
       defaultCalendarDate,
 
@@ -821,22 +811,6 @@
       /* eslint-enable no-unused-vars */
       ...props
     } = this.props;
-<<<<<<< HEAD
-=======
-    delete props.value;
-    delete props.onChange;
-    delete props.visible;
-    delete props.readOnly;
-    delete props.onVisibilityToggle;
-    delete props.defaultValue;
-    delete props.defaultVisible;
-
-    // Delete deprecated
-    delete props.initiallyOpen;
-    delete props.adjustMinWidth;
-    delete props.nextIcon;
-    delete props.previousIcon;
->>>>>>> ff5619d7
 
     const visible = typeof isOpen !== 'undefined'
       ? isOpen
