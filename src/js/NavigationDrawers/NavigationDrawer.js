import React, { PureComponent, PropTypes, isValidElement } from 'react';
import cn from 'classnames';
import CSSTransitionGroup from 'react-addons-css-transition-group';
import deprecated from 'react-prop-types/lib/deprecated';
import isRequiredForA11y from 'react-prop-types/lib/isRequiredForA11y';

import getField from '../utils/getField';
import controlled from '../utils/PropTypes/controlled';
import invalidIf from '../utils/PropTypes/invalidIf';
import Button from '../Buttons/Button';
import Drawer from '../Drawers/Drawer';
import List from '../Lists/List';
import Toolbar from '../Toolbars/Toolbar';

const { DrawerTypes } = Drawer;
import { isTemporary, isPersistent, isPermanent, isMini } from '../Drawers/isType';
import JumpToContentLink from './JumpToContentLink';
import CloseButton from './CloseButton';
import MiniListItem from './MiniListItem';

function getNonMiniType(type) {
  const { PERSISTENT_MINI: pMini, TEMPORARY_MINI: tMini } = DrawerTypes;
  if ([pMini, tMini].indexOf(type) === -1) {
    return type;
  }

  return pMini === type ? DrawerTypes.PERSISTENT : DrawerTypes.TEMPORARY;
}

function toMiniListItem(item, index) {
  if (isValidElement(item)) {
    return item;
  }

  const { divider, subheader, key, ...itemProps } = item;
  if (divider || subheader) {
    return null;
  }

  return <MiniListItem key={key || index} {...itemProps} />;
}

/**
 * The `NavigationDrawer` is used when you want a full layout configuration. It is a combination
 * of the `Toolbar` component and the `Drawer` component.
 *
 * The main benfit of using this component is that it will manage adding respective offset
 * classes automatically for you to the content and the drawer. It will also manage using
 * a mini drawer type for you.
 */
export default class NavigationDrawer extends PureComponent {
  static DrawerType = { // deprecated
    /* eslint-disable no-console */
    _warned: false,
    _msg: 'Invalid use of `NavigationDrawer.DrawerType.{{TYPE}}`. The `NavigationDrawer.DrawerType` ' +
      'has been deprecated and will be removed in the next major release. Please use the ' +
      '`NavigationDrawer.DrawerTypes.{{TYPE}}` instead.',

    get FULL_HEIGHT() {
      if (!this._warned) {
        console.error(this._msg.replace(/{{TYPE}}/g, 'FULL_HEIGHT'));
      }
      this._warned = true;

      return DrawerTypes.FULL_HEIGHT;
    },

    get CLIPPED() {
      if (!this._warned) {
        console.error(this._msg.replace(/{{TYPE}}/g, 'CLIPPED'));
      }
      this._warned = true;

      return DrawerTypes.CLIPPED;
    },

    get FLOATING() {
      if (!this._warned) {
        console.error(this._msg.replace(/{{TYPE}}/g, 'FLOATING'));
      }
      this._warned = true;

      return DrawerTypes.FLOATING;
    },

    get PERSISTENT() {
      if (!this._warned) {
        console.error(this._msg.replace(/{{TYPE}}/g, 'PERSISTENT'));
      }
      this._warned = true;

      return DrawerTypes.PERSISTENT;
    },

    get PERSISTENT_MINI() {
      if (!this._warned) {
        console.error(this._msg.replace(/{{TYPE}}/g, 'PERSISTENT_MINI'));
      }
      this._warned = true;

      return DrawerTypes.PERSISTENT_MINI;
    },

    get TEMPORARY() {
      if (!this._warned) {
        console.error(this._msg.replace(/{{TYPE}}/g, 'TEMPORARY'));
      }
      this._warned = true;

      return DrawerTypes.TEMPORARY;
    },

    get TEMPORARY_MINI() {
      if (!this._warned) {
        console.error(this._msg.replace(/{{TYPE}}/g, 'TEMPORARY_MINI'));
      }
      this._warned = true;

      return DrawerTypes.TEMPORARY_MINI;
    },
    /* eslint-enable no-console */
  };

  static DrawerTypes = DrawerTypes;

  static propTypes = {
    /**
     * An optional style to apply to the surrounding container.
     */
    style: PropTypes.object,

    /**
     * An optional className to apply to the surrounding container.
     */
    className: PropTypes.string,

    /**
     * An optional style to apply to the main toolbar.
     */
    toolbarStyle: PropTypes.object,

    /**
     * An optional className to apply to the toolbar.
     */
    toolbarClassName: PropTypes.string,

    /**
     * An optional style to apply to the main toolbar's title.
     */
    toolbarTitleStyle: PropTypes.object,

    /**
     * An optional className to apply to the main toolbar's title.
     */
    toolbarTitleClassName: PropTypes.string,

    /**
     * An optional style to apply to the drawer.
     */
    drawerStyle: PropTypes.object,

    /**
     * An optional className to apply to the drawer.
     */
    drawerClassName: PropTypes.string,

    /**
     * An optional style to apply to the content. This is the container surrounding whatever
     * `children` are passed in.
     */
    contentStyle: PropTypes.object,

    /**
     * An optional className to apply to the content. This is the container surrounding whatever
     * `children` are passed in.
     */
    contentClassName: PropTypes.string,

    /**
     * The children to display in the main content.
     */
    children: PropTypes.node,

    /**
     * Boolean if the `drawerHeader` component should be built if the `drawerHeader` prop is not
     * passed in.
     */
    includeDrawerHeader: PropTypes.bool,

    /**
     * An optional header to display in the drawer. This will normally be the `Toolbar` component
     * or any other type of header. You can either use this prop with the `CloseButton` component
     * when displaying a persistent drawer, or use the `drawerTitle` and `drawerHeaderChildren` prop
     * to build a toolbar.
     */
    drawerHeader: PropTypes.node,

    /**
     * An optional title to use for the drawer's header toolbar. If the `drawerHeader` prop is defined,
     * this is invalid.
     */
    drawerTitle: invalidIf(PropTypes.node, 'drawerHeader'),

    /**
     * Any additional children to display in the drawer's header `Toolbar`. If the `drawerHeader` prop is defined,
     * this is invalud.
     */
    drawerHeaderChildren: invalidIf(PropTypes.node, 'drawerHeader'),

    /**
     * Any additional children to display after the `drawerHeader` and `navItems` list in the drawer.
     */
    drawerChildren: PropTypes.node,

    /**
     * The position for the drawer to be displayed.
     */
    position: PropTypes.oneOf(['left', 'right']).isRequired,

    /**
     * An optional list of elements or props to use to build a navigational list in the drawer.
     * When the item is an object of props, it will build a `ListItem` component unless a key of
     * `divider` or `subheader` is set to true. It will then create the Divider or Subheader component
     * with any other remaining keys.
     */
    navItems: PropTypes.arrayOf(PropTypes.oneOfType([
      PropTypes.element,
      PropTypes.shape({
        divider: PropTypes.bool,
        subheader: PropTypes.bool,
        primaryText: PropTypes.string,
      }),
    ])),

    /**
     * The drawer type to use for mobile devices.
     */
    mobileDrawerType: PropTypes.oneOf([
      DrawerTypes.TEMPORARY,
      DrawerTypes.TEMPORARY_MINI,
    ]).isRequired,

    /**
     * The drawer tye to use for tablets.
     */
    tabletDrawerType: PropTypes.oneOf([
      DrawerTypes.FULL_HEIGHT,
      DrawerTypes.CLIPPED,
      DrawerTypes.FLOATING,
      DrawerTypes.PERSISTENT,
      DrawerTypes.PERSISTENT_MINI,
      DrawerTypes.TEMPORARY,
      DrawerTypes.TEMPORARY_MINI,
    ]).isRequired,

    /**
     * The drawer type to use for desktop displays.
     */
    desktopDrawerType: PropTypes.oneOf([
      DrawerTypes.FULL_HEIGHT,
      DrawerTypes.CLIPPED,
      DrawerTypes.FLOATING,
      DrawerTypes.PERSISTENT,
      DrawerTypes.PERSISTENT_MINI,
      DrawerTypes.TEMPORARY,
      DrawerTypes.TEMPORARY_MINI,
    ]).isRequired,

    /**
     * An optional drawer type to enforce on all screen sizes. If the drawer type is not
     * `temporary`, you are required to define the `onMediaTypeChange` prop to handle switching
     * to temporary when the media matches a mobile device.
     * ```
     */
    drawerType: PropTypes.oneOf([
      DrawerTypes.FULL_HEIGHT,
      DrawerTypes.CLIPPED,
      DrawerTypes.FLOATING,
      DrawerTypes.PERSISTENT,
      DrawerTypes.PERSISTENT_MINI,
      DrawerTypes.TEMPORARY,
      DrawerTypes.TEMPORARY_MINI,
    ]),

    /**
     * The default media match for the drawer. This will be what is displayed on first render.
     * The component will adjust itself to the current media after it has mounted, but this
     * is mostly used for server side rendering.
     */
    defaultMedia: PropTypes.oneOf(['mobile', 'tablet', 'desktop']),

    /**
     * The min width to use for a mobile media query. This prop should match the `md-mobile-min-width`
     * variable.
     *
     * The media query for a mobile device will be:
     *
     * ```js
     * window.matchMedia(
     *   `screen and (min-width: ${mobileMinWidth}px) and (max-width: ${tabletMinWidth - 1}px`
     * ).matches;
     * ```
     */
    mobileMinWidth: PropTypes.number.isRequired,

    /**
     * The min width to use for a tablet media query. This prop should match the `md-tablet-min-width`
     * variable.
     *
     * The media query for a tablet device will be:
     *
     * ```js
     * window.matchMedia(
     *   `screen and (min-width: ${tabletMinWidth}px) and (max-width: ${desktopWidth - 1}px`
     * ).matches;
     * ```
     */
    tabletMinWidth: PropTypes.number.isRequired,

    /**
     * The min width to use for a desktop media query. This prop should match the `md-desktop-min-width`
     * variable.
     *
     * The media query for a tablet device will be:
     *
     * ```js
     * window.matchMedia(`screen and (min-width: ${tabletMinWidth}px)`).matches;
     * ```
     */
    desktopMinWidth: PropTypes.number.isRequired,

    /**
     * An optional function to call when the type of the drawer changes because of the
     * new media queries. The callback will include the newly selected drawer type
     * and an object containing the media matches of `mobile`, `tablet`, and `desktop`.
     *
     * ```js
     * this.props.onMediaTypeChange(NavigationDrawer.DrawerTypes.TEMPORARY, {
     *   mobile: true,
     *   tablet: false,
     *   desktop: false,
     * });
     * ```
     */
    onMediaTypeChange: PropTypes.func,

    /**
     * Boolean if the temporary or persistent drawers are visible by default.
     */
    defaultVisible: PropTypes.bool,

    /**
     * Boolean if the temporary or persistent drawers are visible. If this is defined,
     * it will make the component controlled and require the `onVisibilityToggle` prop
     * to be defined.
     */
    visible: controlled(PropTypes.bool, 'onVisibilityToggle', 'defaultVisible'),

    /**
     * An optional function to call when the visibility of the drawer changes. The callback
     * will include the new visibility.
     *
     * ```js
     * this.props.onVisibilityToggle(false);
     * ```
     */
    onVisibilityToggle: PropTypes.func,

    /**
     * A boolean if the mini drawer's list should be generated from the `navItems` prop. When building
     * the list, it will extract the `leftIcon` or `leftAvatar` from the `navItem` and then create a
     * mini `ListItem` containing only that icon or image. Any other event listeners will also be applied.
     *
     *
     * @see {@link #miniDrawerHeader}
     * @see {@link #miniDrawerChildren}
     */
    extractMini: PropTypes.bool,

    /**
     * An optional header to display in the mini drawer. This will be displayed above the optional
     * mini nav list that get generated if the `extractMini` prop is `true` and the `miniDrawerChildren`.
     *
     * @see {@link #extractMini}
     */
    miniDrawerHeader: PropTypes.node,

    /**
     * Any additional children to display in the mini drawer. This will be displayed after the `miniDrawerHeader`
     * and the optional mini nav list that gets generated if the `extractMini` prop is `true`.
     *
     * @see {@link #extractMini}
     */
    miniDrawerChildren: PropTypes.node,

    /**
     * Boolean if the drawer should automatically close after a nav item has been clicked for `temporary` drawers.
     */
    autoclose: PropTypes.bool,

    /**
     * An optional title to display in the main toolbar. Either the `toolbarTitle` or the `toolbarTitleMenu`
     * may be defined, not both.
     */
    toolbarTitle: invalidIf(PropTypes.node, 'toolbarTitleMenu'),

    /**
     * An optional select field menu to display in the main toolbar. Either the `toolbarTitle` or the `toolbarTitleMenu`
     * may be defined, not both.
     */
    toolbarTitleMenu: PropTypes.element,

    /**
     * The theme style for the main toolbar.
     *
     * @see {@link Toolbars/Toolbar}
     */
    toolbarThemeType: PropTypes.oneOf(['default', 'colored', 'themed']).isRequired,

    /**
     * Boolean if the toolbar's nav, actions, and title should share the same color.
     */
    toolbarSingleColor: PropTypes.bool,

    /**
     * A boolean if the toolbar should be prominent.
     */
    toolbarProminent: PropTypes.bool,

    /**
     * A boolean if the toolbar's title should be prominent.
     */
    toolbarProminentTitle: PropTypes.bool,

    /**
     * A list of elements or a single element to display to the right of the
     * toolbar's nav, title, and children.
     *
     * @see {@link Toolbars/Toolbar#actions}
     */
    toolbarActions: Toolbar.propTypes.actions,

    /**
     * Any children to display in the toolbar. This will be displayed between the optional title and
     * actions.
     */
    toolbarChildren: Toolbar.propTypes.children,

    /**
     * The component to render the content in.
     */
    contentComponent: PropTypes.oneOfType([
      PropTypes.func,
      PropTypes.string,
    ]).isRequired,

    /**
     * An optional footer display after the main content.
     */
    footer: PropTypes.node,

    /**
     * Any children used to render a button that will toggle the visibility of the
     * navigation drawer for `temporary` and `persistent` drawers. This is normally a
     * hamburger menu.
     */
    temporaryIconChildren: PropTypes.node,

    /**
     * The icon className used to render a button that will toggle the visibility of the
     * navigation drawer for `temporary` and `persistent` drawers. This is normally a
     * hamburger menu.
     */
    temporaryIconClassName: PropTypes.string,

    /**
     * Any children used to render a button that appears on a persistent drawer's open
     * header. This is used to create the `CloseButton` for drawers. When a persistent
     * drawer is closed, the `temporaryIconChildren` and `temporaryIconClassName` props
     * will be used to create a button to open the drawer.
     *
     * If the `drawerHeader` prop is defined, you will have to either include the `CloseButton`
     * in your header manually, or create your own controlled button to close the drawer.
     */
    persistentIconChildren: PropTypes.node,

    /**
     * The icon classNameused to render a button that appears on a persistent drawer's open
     * header. This is used to create the `CloseButton` for drawers. When a persistent
     * drawer is closed, the `temporaryIconChildren` and `temporaryIconClassName` props
     * will be used to create a button to open the drawer.
     *
     * If the `drawerHeader` prop is defined, you will have to either include the `CloseButton`
     * in your header manually, or create your own controlled button to close the drawer.
     */
    persistentIconClassName: PropTypes.string,

    /**
     * The transition name to use when the page's content changes. If you want to disable
     * transitions, set both the `transitionEnterTimeout` and `transitionLeaveTimeout` props
     * to a false-ish value. (`null`, `undefined`, or `0`).
     */
    transitionName: PropTypes.string.isRequired,

    /**
     * The transition enter timeout when the page's content changes. If you want to disable
     * the enter transition, set this to a false-ish value (`null`, `undefined`, or `0`).
     */
    transitionEnterTimeout: PropTypes.number,

    /**
     * The transition leave timeout when the page's content changes. If you want to disable
     * the leave transition, set this to a false-ish value (`null`, `undefined`, or `0`).
     */
    transitionLeaveTimeout: PropTypes.number,

    /**
     * The transition duration for the drawer when sliding in and out of view.
     */
    drawerTransitionDuration: PropTypes.number.isRequired,

    /**
     * Any additional props to provide to the main content. This will be applied before any of the generated props,
     * so this should not include `style`, `className`, or `component`.
     */
    contentProps: PropTypes.object,

    /**
     * An id to give the main content. A hidden link is created in the main drawer's header that links to the main
     * content. This is used for keyboard only users to jump the navigation and jump straight to the content.
     *
     * If you provide your own `drawerHeader`, it is suggested to include the link yourself.
     */
    contentId: isRequiredForA11y(PropTypes.oneOfType([
      PropTypes.number,
      PropTypes.string,
    ])),

    /**
     * The label to use for a keyboard accessibility link that jumps all the navigation and allows a user to focus
     * the main content. This is created in the drawer's header.
     */
    jumpLabel: PropTypes.string.isRequired,

    /**
     * Boolean if the Portal's functionality of rendering in a separate react tree should be applied
     * to the drawer. The overlay that appears for temporary type drawers will still appear in the
     * separate subtree.
     *
     * @see {@link Helpers/Portal}
     */
    portal: PropTypes.bool,

    /**
     * An optional DOM Node to render the drawer into. The default is to render as
     * the first child in the `body`.
     *
     * > This prop will not be used when the drawer is of the permanent type or `inline` is specified
     * since the `Portal` component will not be used.
     */
    renderNode: PropTypes.object,

    /**
     * Boolean if the drawer should be rendered as the last child instead of the first child
     * in the `renderNode` or `body`.
     *
     * > This prop will not be used when the drawer is of the permanent type or `inline` is specified
     * since the `Portal` component will not be used.
     */
    lastChild: PropTypes.bool,

    /**
     * Boolean if the `drawerType` should remain constant across all media. This is really only valid
     * if the `drawerType` is one of the temporary types.
     */
    constantDrawerType: PropTypes.bool,

    menuIconChildren: deprecated(PropTypes.node, 'Use `temporaryIconChildren` instead'),
    menuIconClassName: deprecated(PropTypes.string, 'Use `temporaryIconClassName` instead'),
    closeIconChildren: deprecated(PropTypes.node, 'Use `persistentIconChildren` instead'),
    closeIconClassName: deprecated(PropTypes.string, 'Use `persistentIconClassName` instead'),
    onDrawerChange: deprecated(PropTypes.func, 'Use `onVisibilityToggle` or `onMediaTypeChange` instead'),
    contentTransitionName: deprecated(PropTypes.string, 'Use `transitionName` instead'),
    contentTransitionEnterTimeout: deprecated(PropTypes.number, 'Use `transtionEnterTimeout` instead'),
    contentTransitionLeaveTimeout: deprecated(PropTypes.number, 'Use `transtionLeaveTimeout` instead'),
    initialDrawerType: deprecated(
      PropTypes.oneOf(['mobile', 'tablet', 'desktop']),
      'Use `defaultMedia` instead'
    ),
  };

  static contextTypes = {
    renderNode: PropTypes.object,
  };

  static childContextTypes = {
    closeIconClassName: PropTypes.string,
    closeChildren: PropTypes.node,
    onCloseClick: PropTypes.func,
    id: PropTypes.oneOfType([
      PropTypes.number,
      PropTypes.string,
    ]).isRequired,
    label: PropTypes.string.isRequired,
    renderNode: PropTypes.object,
  }

  static defaultProps = {
    autoclose: Drawer.defaultProps.autoclose,
    contentId: 'main-content',
    // Defaults to false since it keeps the state of the drawerType in sync and makes the Drawer
    // controlled. On initial mount without any defaultMedia updates, it would always be considered
    // temporary
    constantDrawerType: false,
    jumpLabel: 'Jump to content',
    extractMini: true,
    position: Drawer.defaultProps.position,
    defaultMedia: Drawer.defaultProps.defaultMedia,
    mobileDrawerType: Drawer.defaultProps.mobileType,
    tabletDrawerType: Drawer.defaultProps.tabletType,
    desktopDrawerType: Drawer.defaultProps.desktopType,
    mobileMinWidth: Drawer.defaultProps.mobileMinWidth,
    tabletMinWidth: Drawer.defaultProps.tabletMinWidth,
    desktopMinWidth: Drawer.defaultProps.desktopMinWidth,
    includeDrawerHeader: true,
    contentComponent: 'main',
    temporaryIconChildren: 'menu',
    toolbarThemeType: 'colored',
    persistentIconChildren: 'arrow_back',
    transitionName: 'md-cross-fade',
    transitionEnterTimeout: 300,
    drawerTransitionDuration: Drawer.defaultProps.transitionDuration,
  };

  /**
   * Determines the current media and returns an object containing matches for `mobile`, `tablet`, `desktop`,
   * and the current drawer type. This expects a `props` object of the drawer.
   *
   * If this is used server side, it will default to only matching mobile.
   *
   * @param {Object=} props - The current drawer's prop shape to extract the mobile, tablet, and desktop type/min
   *    widths. This defaults to the drawer's default props.
   * @return {Object} an object containing the media matches and the current type to use for the drawer.
   */
  static getCurrentMedia(props = NavigationDrawer.defaultProps) {
    const {
      mobileDrawerType: mobileType,
      tabletDrawerType: tabletType,
      desktopDrawerType: desktopType,
      constantDrawerType: constantType,
      ...others
    } = props;

    return Drawer.getCurrentMedia({ mobileType, tabletType, desktopType, constantType, ...others });
  }

  constructor(props) {
    super(props);

    const { defaultMedia, defaultVisible, initialDrawerType } = props;

    this.state = {
      mobile: initialDrawerType || defaultMedia === 'mobile',
      tablet: initialDrawerType || defaultMedia === 'tablet',
      desktop: initialDrawerType || defaultMedia === 'desktop',
    };

    if (typeof props.drawerType === 'undefined') {
      this.state.drawerType = props[`${initialDrawerType || defaultMedia}DrawerType`];
    }

    const type = getField(props, this.state, 'drawerType');

    if (typeof props.visible === 'undefined') {
      this.state.visible = typeof defaultVisible !== 'undefined'
        ? defaultVisible
        : isPermanent(type);
    }

    this._handleTypeChange = this._handleTypeChange.bind(this);
    this._handleVisibility = this._handleVisibility.bind(this);
    this._toggleVisibility = this._toggleVisibility.bind(this);
  }

  getChildContext() {
    const {
      persistentIconChildren,
      persistentIconClassName,
      closeIconChildren,
      closeIconClassName,
      contentId: id,
      jumpLabel: label,
    } = this.props;

    return {
      id,
      label,
      closeChildren: closeIconChildren || persistentIconChildren,
      closeIconClassName: closeIconClassName || persistentIconClassName,
      onCloseClick: this._toggleVisibility,
      renderNode: this.context.renderNode,
    };
  }

  componentWillUpdate(nextProps, nextState) {
    const visible = getField(this.props, this.state, 'visible');
    const nVisible = getField(nextProps, nextState, 'visible');
    const drawerType = getField(nextProps, nextState, 'drawerType');

    if (!isTemporary(drawerType) && visible !== nVisible) {
      if (this._timeout) {
        clearTimeout(this._timeout);
      }

      this._timeout = setTimeout(() => {
        this.setState({ contentActive: false });
      }, nextProps.drawerTransitionDuration);

      this.setState({ contentActive: true });
    }
  }

  componentWillUnmount() {
    if (this._timeout) {
      clearTimeout(this._timeout);
    }
  }

  _toggleVisibility(e) {
    const { onVisibilityToggle, onDrawerChange } = this.props;
    const visible = !getField(this.props, this.state, 'visible');
    if (onVisibilityToggle || onDrawerChange) {
      (onDrawerChange || onVisibilityToggle)(visible, e);
    }

    if (typeof this.props.visible === 'undefined') {
      this.setState({ visible });
    }
  }

  _handleVisibility(visible) {
    if (this.props.onVisibilityToggle) {
      this.props.onVisibilityToggle(visible);
    }

    if (typeof this.props.visible === 'undefined') {
      this.setState({ visible });
    }
  }

  _handleTypeChange(drawerType, mediaState) {
    const { onMediaTypeChange } = this.props;
    let state = mediaState;
    if (onMediaTypeChange) {
      onMediaTypeChange(drawerType, mediaState);
    }

    if (typeof this.props.drawerType === 'undefined') {
      state = { ...mediaState, drawerType };
    }

    this.setState(state);
  }

  render() {
    const {
      style,
      className,
      toolbarStyle,
      toolbarClassName,
      drawerStyle,
      drawerClassName,
      contentStyle,
      contentClassName,
      contentComponent: Content,
      navItems,
      children,
      drawerTitle,
      drawerChildren,
      drawerHeaderChildren,
      drawerTransitionDuration,
      toolbarTitle,
      toolbarTitleMenu,
      toolbarTitleStyle,
      toolbarTitleClassName,
      toolbarActions,
      toolbarProminent,
      toolbarProminentTitle,
      toolbarThemeType,
      toolbarSingleColor,
      toolbarChildren,
      mobileDrawerType: mobileType,
      tabletDrawerType: tabletType,
      desktopDrawerType: desktopType,
      transitionName,
      transitionEnterTimeout,
      transitionLeaveTimeout,
      extractMini,
      miniDrawerHeader,
      miniDrawerChildren,
      temporaryIconChildren,
      temporaryIconClassName,
      menuIconChildren,
      menuIconClassName,
      footer,
      includeDrawerHeader,
      contentId,
      contentProps,
<<<<<<< HEAD
      /* eslint-disable no-unused-vars */
      drawerType: propDrawerType,
      drawerHeader: propDrawerHeader,
      renderNode: propRenderNode,
      jumpLabel,
      persistentIconChildren,
      persistentIconClassName,

      // deprecated
      onDrawerChange,
      closeIconChildren,
      closeIconClassName,
      /* eslint-enable no-unused-vars */
=======
      constantDrawerType,
>>>>>>> 5cae4796
      ...props
    } = this.props;

    let { drawerHeader } = this.props;
    const { desktop, tablet, contentActive } = this.state;

    const drawerType = getField(this.props, this.state, 'drawerType');
    const visible = getField(this.props, this.state, 'visible');
    const renderNode = getField(this.props, this.context, 'renderNode');
    const mini = isMini(drawerType);
    const temporary = isTemporary(drawerType);
    const persistent = isPersistent(drawerType);
    const clipped = drawerType === DrawerTypes.CLIPPED;
    const floating = drawerType === DrawerTypes.FLOATING;

    const offset = (desktop || tablet ? !temporary && visible : visible);
    const toolbarRelative = cn({
      'md-toolbar-relative': !toolbarProminent && !toolbarProminentTitle,
      'md-toolbar-relative--prominent': toolbarProminent || toolbarProminentTitle,
    });

    let nav;
    if (temporary || persistent) {
      nav = (
        <Button
          key="nav"
          onClick={this._toggleVisibility}
          disabled={persistent && visible}
          icon
          iconClassName={menuIconClassName || temporaryIconClassName}
        >
          {menuIconChildren || temporaryIconChildren}
        </Button>
      );
    }

    let closeButton;
    if (persistent) {
      closeButton = <CloseButton />;
    }

    if (!drawerHeader && includeDrawerHeader) {
      drawerHeader = (
        <Toolbar
          key="drawer-header"
          title={drawerTitle}
          actions={visible && nav ? closeButton : null}
          className={cn('md-divider-border md-divider-border--bottom', {
            [toolbarRelative]: clipped || floating,
          })}
        >
          {drawerHeaderChildren}
          <JumpToContentLink />
        </Toolbar>
      );
    }
    let miniDrawer;
    if (mini) {
      let miniList;
      if (extractMini) {
        miniList = navItems.map(toMiniListItem);
        miniList = <List key="mini-nav-items" className={toolbarRelative}>{miniList}</List>;
      }

      miniDrawer = (
        <Drawer key="mini-drawer" type={drawerType} renderNode={renderNode} aria-hidden={visible}>
          {miniDrawerHeader}
          {miniList}
          {miniDrawerChildren}
        </Drawer>
      );
    }

    const desktopOffset = !clipped && !floating && offset;

    return (
      <div style={style} className={className}>
        <Toolbar
          colored={toolbarThemeType === 'colored'}
          themed={toolbarThemeType === 'themed'}
          singleColor={toolbarSingleColor}
          style={toolbarStyle}
          className={cn({
            'md-toolbar--over-drawer': clipped || floating || (mini && !visible),
          }, toolbarClassName)}
          title={toolbarTitle}
          titleMenu={toolbarTitleMenu}
          prominent={toolbarProminent}
          prominentTitle={toolbarProminentTitle}
          titleStyle={toolbarTitleStyle}
          titleClassName={cn({
            'md-title--drawer-active': contentActive,
            'md-transition--decceleration': offset && visible,
            'md-transition--acceleration': offset && !visible,
            'md-title--permanent-offset': desktopOffset && isPermanent(drawerType),
            'md-title--persistent-offset': desktopOffset && persistent,
          }, toolbarTitleClassName)}
          nav={nav}
          actions={toolbarActions}
          fixed
        >
          {toolbarChildren}
        </Toolbar>
        {miniDrawer}
        <Drawer
          {...props}
          constantType={constantDrawerType}
          transitionDuration={drawerTransitionDuration}
          header={drawerHeader}
          style={drawerStyle}
          className={drawerClassName}
          navItems={navItems}
          renderNode={renderNode}
          mobileType={mobileType}
          tabletType={tabletType}
          desktopType={desktopType}
          type={getNonMiniType(drawerType)}
          visible={visible}
          onVisibilityToggle={this._handleVisibility}
          onMediaTypeChange={this._handleTypeChange}
        >
          {drawerChildren}
        </Drawer>
        <CSSTransitionGroup
          {...contentProps}
          id={contentId}
          component={Content}
          transitionName={transitionName}
          transitionEnter={!!transitionEnterTimeout}
          transitionEnterTimeout={transitionEnterTimeout}
          transitionLeave={!!transitionLeaveTimeout}
          transitionLeaveTimeout={transitionLeaveTimeout}
          tabIndex={-1}
          style={contentStyle}
          className={cn('md-navigation-drawer-content', {
            'md-navigation-drawer-content--active': contentActive,
            'md-navigation-drawer-content--inactive': !visible,
            'md-navigation-drawer-content--prominent-offset': toolbarProminent || toolbarProminentTitle,
            'md-transition--decceleration': visible,
            'md-transition--acceleration': !visible,
            'md-drawer-relative': offset,
            'md-drawer-relative--mini': mini && (!visible || temporary),
          }, toolbarRelative, contentClassName)}
        >
          {children}
        </CSSTransitionGroup>
        {footer}
      </div>
    );
  }
}<|MERGE_RESOLUTION|>--- conflicted
+++ resolved
@@ -806,7 +806,7 @@
       includeDrawerHeader,
       contentId,
       contentProps,
-<<<<<<< HEAD
+      constantDrawerType,
       /* eslint-disable no-unused-vars */
       drawerType: propDrawerType,
       drawerHeader: propDrawerHeader,
@@ -820,9 +820,6 @@
       closeIconChildren,
       closeIconClassName,
       /* eslint-enable no-unused-vars */
-=======
-      constantDrawerType,
->>>>>>> 5cae4796
       ...props
     } = this.props;
 
