import React, { PureComponent, PropTypes, isValidElement } from 'react';
import cn from 'classnames';
import CSSTransitionGroup from 'react-addons-css-transition-group';
import deprecated from 'react-prop-types/lib/deprecated';
import isRequiredForA11y from 'react-prop-types/lib/isRequiredForA11y';

import getField from '../utils/getField';
import controlled from '../utils/PropTypes/controlled';
import invalidIf from '../utils/PropTypes/invalidIf';
import Button from '../Buttons/Button';
import Drawer from '../Drawers/Drawer';
import List from '../Lists/List';
import Toolbar from '../Toolbars/Toolbar';

const { DrawerTypes } = Drawer;
import { isTemporary, isPersistent, isPermanent, isMini } from '../Drawers/isType';
import JumpToContentLink from './JumpToContentLink';
import CloseButton from './CloseButton';
import MiniListItem from './MiniListItem';

function getNonMiniType(type) {
  const { PERSISTENT_MINI: pMini, TEMPORARY_MINI: tMini } = DrawerTypes;
  if ([pMini, tMini].indexOf(type) === -1) {
    return type;
  }

  return pMini === type ? DrawerTypes.PERSISTENT : DrawerTypes.TEMPORARY;
}

function toMiniListItem(item, index) {
  if (isValidElement(item)) {
    return item;
  }

  const { divider, subheader, key, ...itemProps } = item;
  if (divider || subheader) {
    return null;
  }

  return <MiniListItem key={key || index} {...itemProps} />;
}

/**
 * The `NavigationDrawer` is used when you want a full layout configuration. It is a combination
 * of the `Toolbar` component and the `Drawer` component.
 *
 * The main benfit of using this component is that it will manage adding respective offset
 * classes automatically for you to the content and the drawer. It will also manage using
 * a mini drawer type for you.
 */
export default class NavigationDrawer extends PureComponent {
  static DrawerType = { // deprecated
    /* eslint-disable no-console */
    _warned: false,
    _msg: 'Invalid use of `NavigationDrawer.DrawerType.{{TYPE}}`. The `NavigationDrawer.DrawerType` ' +
      'has been deprecated and will be removed in the next major release. Please use the ' +
      '`NavigationDrawer.DrawerTypes.{{TYPE}}` instead.',

    get FULL_HEIGHT() {
      if (!this._warned) {
        console.error(this._msg.replace(/{{TYPE}}/g, 'FULL_HEIGHT'));
      }
      this._warned = true;

      return DrawerTypes.FULL_HEIGHT;
    },

    get CLIPPED() {
      if (!this._warned) {
        console.error(this._msg.replace(/{{TYPE}}/g, 'CLIPPED'));
      }
      this._warned = true;

      return DrawerTypes.CLIPPED;
    },

    get FLOATING() {
      if (!this._warned) {
        console.error(this._msg.replace(/{{TYPE}}/g, 'FLOATING'));
      }
      this._warned = true;

      return DrawerTypes.FLOATING;
    },

    get PERSISTENT() {
      if (!this._warned) {
        console.error(this._msg.replace(/{{TYPE}}/g, 'PERSISTENT'));
      }
      this._warned = true;

      return DrawerTypes.PERSISTENT;
    },

    get PERSISTENT_MINI() {
      if (!this._warned) {
        console.error(this._msg.replace(/{{TYPE}}/g, 'PERSISTENT_MINI'));
      }
      this._warned = true;

      return DrawerTypes.PERSISTENT_MINI;
    },

    get TEMPORARY() {
      if (!this._warned) {
        console.error(this._msg.replace(/{{TYPE}}/g, 'TEMPORARY'));
      }
      this._warned = true;

      return DrawerTypes.TEMPORARY;
    },

    get TEMPORARY_MINI() {
      if (!this._warned) {
        console.error(this._msg.replace(/{{TYPE}}/g, 'TEMPORARY_MINI'));
      }
      this._warned = true;

      return DrawerTypes.TEMPORARY_MINI;
    },
    /* eslint-enable no-console */
  };

  static DrawerTypes = DrawerTypes;

  static propTypes = {
    /**
     * An optional style to apply to the surrounding container.
     */
    style: PropTypes.object,

    /**
     * An optional className to apply to the surrounding container.
     */
    className: PropTypes.string,

    /**
     * An optional style to apply to the main toolbar.
     */
    toolbarStyle: PropTypes.object,

    /**
     * An optional className to apply to the toolbar.
     */
    toolbarClassName: PropTypes.string,

    /**
     * An optional style to apply to the main toolbar's title.
     */
    toolbarTitleStyle: PropTypes.object,

    /**
     * An optional className to apply to the main toolbar's title.
     */
    toolbarTitleClassName: PropTypes.string,

    /**
     * An optional style to apply to the drawer.
     */
    drawerStyle: PropTypes.object,

    /**
     * An optional className to apply to the drawer.
     */
    drawerClassName: PropTypes.string,

    /**
     * An optional style to apply to the content. This is the container surrounding whatever
     * `children` are passed in.
     */
    contentStyle: PropTypes.object,

    /**
     * An optional className to apply to the content. This is the container surrounding whatever
     * `children` are passed in.
     */
    contentClassName: PropTypes.string,

    /**
     * The children to display in the main content.
     */
    children: PropTypes.node,

    /**
     * Boolean if the `drawerHeader` component should be built if the `drawerHeader` prop is not
     * passed in.
     */
    includeDrawerHeader: PropTypes.bool,

    /**
     * An optional header to display in the drawer. This will normally be the `Toolbar` component
     * or any other type of header. You can either use this prop with the `CloseButton` component
     * when displaying a persistent drawer, or use the `drawerTitle` and `drawerHeaderChildren` prop
     * to build a toolbar.
     */
    drawerHeader: PropTypes.node,

    /**
     * An optional title to use for the drawer's header toolbar. If the `drawerHeader` prop is defined,
     * this is invalid.
     */
    drawerTitle: invalidIf(PropTypes.node, 'drawerHeader'),

    /**
     * Any additional children to display in the drawer's header `Toolbar`. If the `drawerHeader` prop is defined,
     * this is invalud.
     */
    drawerHeaderChildren: invalidIf(PropTypes.node, 'drawerHeader'),

    /**
     * Any additional children to display after the `drawerHeader` and `navItems` list in the drawer.
     */
    drawerChildren: PropTypes.node,

    /**
     * The position for the drawer to be displayed.
     */
    position: PropTypes.oneOf(['left', 'right']).isRequired,

    /**
     * An optional list of elements or props to use to build a navigational list in the drawer.
     * When the item is an object of props, it will build a `ListItem` component unless a key of
     * `divider` or `subheader` is set to true. It will then create the Divider or Subheader component
     * with any other remaining keys.
     */
    navItems: PropTypes.arrayOf(PropTypes.oneOfType([
      PropTypes.element,
      PropTypes.shape({
        divider: PropTypes.bool,
        subheader: PropTypes.bool,
        primaryText: PropTypes.string,
      }),
    ])),

    /**
     * The drawer type to use for mobile devices.
     */
    mobileDrawerType: PropTypes.oneOf([
      DrawerTypes.TEMPORARY,
      DrawerTypes.TEMPORARY_MINI,
    ]).isRequired,

    /**
     * The drawer tye to use for tablets.
     */
    tabletDrawerType: PropTypes.oneOf([
      DrawerTypes.FULL_HEIGHT,
      DrawerTypes.CLIPPED,
      DrawerTypes.FLOATING,
      DrawerTypes.PERSISTENT,
      DrawerTypes.PERSISTENT_MINI,
      DrawerTypes.TEMPORARY,
      DrawerTypes.TEMPORARY_MINI,
    ]).isRequired,

    /**
     * The drawer type to use for desktop displays.
     */
    desktopDrawerType: PropTypes.oneOf([
      DrawerTypes.FULL_HEIGHT,
      DrawerTypes.CLIPPED,
      DrawerTypes.FLOATING,
      DrawerTypes.PERSISTENT,
      DrawerTypes.PERSISTENT_MINI,
      DrawerTypes.TEMPORARY,
      DrawerTypes.TEMPORARY_MINI,
    ]).isRequired,

    /**
     * An optional drawer type to enforce on all screen sizes. If the drawer type is not
     * `temporary`, you are required to define the `onMediaTypeChange` prop to handle switching
     * to temporary when the media matches a mobile device.
     * ```
     */
    drawerType: PropTypes.oneOf([
      DrawerTypes.FULL_HEIGHT,
      DrawerTypes.CLIPPED,
      DrawerTypes.FLOATING,
      DrawerTypes.PERSISTENT,
      DrawerTypes.PERSISTENT_MINI,
      DrawerTypes.TEMPORARY,
      DrawerTypes.TEMPORARY_MINI,
    ]),

    /**
     * The default media match for the drawer. This will be what is displayed on first render.
     * The component will adjust itself to the current media after it has mounted, but this
     * is mostly used for server side rendering.
     */
    defaultMedia: PropTypes.oneOf(['mobile', 'tablet', 'desktop']),

    /**
     * The min width to use for a mobile media query. This prop should match the `md-mobile-min-width`
     * variable.
     *
     * The media query for a mobile device will be:
     *
     * ```js
     * window.matchMedia(
     *   `screen and (min-width: ${mobileMinWidth}px) and (max-width: ${tabletMinWidth - 1}px`
     * ).matches;
     * ```
     */
    mobileMinWidth: PropTypes.number.isRequired,

    /**
     * The min width to use for a tablet media query. This prop should match the `md-tablet-min-width`
     * variable.
     *
     * The media query for a tablet device will be:
     *
     * ```js
     * window.matchMedia(
     *   `screen and (min-width: ${tabletMinWidth}px) and (max-width: ${desktopWidth - 1}px`
     * ).matches;
     * ```
     */
    tabletMinWidth: PropTypes.number.isRequired,

    /**
     * The min width to use for a desktop media query. This prop should match the `md-desktop-min-width`
     * variable.
     *
     * The media query for a tablet device will be:
     *
     * ```js
     * window.matchMedia(`screen and (min-width: ${tabletMinWidth}px)`).matches;
     * ```
     */
    desktopMinWidth: PropTypes.number.isRequired,

    /**
     * An optional function to call when the type of the drawer changes because of the
     * new media queries. The callback will include the newly selected drawer type
     * and an object containing the media matches of `mobile`, `tablet`, and `desktop`.
     *
     * ```js
     * this.props.onMediaTypeChange(NavigationDrawer.DrawerTypes.TEMPORARY, {
     *   mobile: true,
     *   tablet: false,
     *   desktop: false,
     * });
     * ```
     */
    onMediaTypeChange: PropTypes.func,

    /**
     * Boolean if the temporary or persistent drawers are visible by default.
     */
    defaultVisible: PropTypes.bool,

    /**
     * Boolean if the temporary or persistent drawers are visible. If this is defined,
     * it will make the component controlled and require the `onVisibilityToggle` prop
     * to be defined.
     */
    visible: controlled(PropTypes.bool, 'onVisibilityToggle', 'defaultVisible'),

    /**
     * An optional function to call when the visibility of the drawer changes. The callback
     * will include the new visibility.
     *
     * ```js
     * this.props.onVisibilityToggle(false);
     * ```
     */
    onVisibilityToggle: PropTypes.func,

    /**
     * A boolean if the mini drawer's list should be generated from the `navItems` prop. When building
     * the list, it will extract the `leftIcon` or `leftAvatar` from the `navItem` and then create a
     * mini `ListItem` containing only that icon or image. Any other event listeners will also be applied.
     *
     *
     * @see {@link #miniDrawerHeader}
     * @see {@link #miniDrawerChildren}
     */
    extractMini: PropTypes.bool,

    /**
     * An optional header to display in the mini drawer. This will be displayed above the optional
     * mini nav list that get generated if the `extractMini` prop is `true` and the `miniDrawerChildren`.
     *
     * @see {@link #extractMini}
     */
    miniDrawerHeader: PropTypes.node,

    /**
     * Any additional children to display in the mini drawer. This will be displayed after the `miniDrawerHeader`
     * and the optional mini nav list that gets generated if the `extractMini` prop is `true`.
     *
     * @see {@link #extractMini}
     */
    miniDrawerChildren: PropTypes.node,

    /**
     * Boolean if the drawer should automatically close after a nav item has been clicked for `temporary` drawers.
     */
    autoclose: PropTypes.bool,

    /**
     * An optional title to display in the main toolbar. Either the `toolbarTitle` or the `toolbarTitleMenu`
     * may be defined, not both.
     */
    toolbarTitle: invalidIf(PropTypes.node, 'toolbarTitleMenu'),

    /**
     * An optional select field menu to display in the main toolbar. Either the `toolbarTitle` or the `toolbarTitleMenu`
     * may be defined, not both.
     */
    toolbarTitleMenu: PropTypes.element,

    /**
     * The theme style for the main toolbar.
     *
     * @see {@link Toolbars/Toolbar}
     */
    toolbarThemeType: PropTypes.oneOf(['default', 'colored', 'themed']).isRequired,

    /**
     * Boolean if the toolbar's nav, actions, and title should share the same color.
     */
    toolbarSingleColor: PropTypes.bool,

    /**
     * A boolean if the toolbar should be prominent.
     */
    toolbarProminent: PropTypes.bool,

    /**
     * A boolean if the toolbar's title should be prominent.
     */
    toolbarProminentTitle: PropTypes.bool,

    /**
     * A list of elements or a single element to display to the right of the
     * toolbar's nav, title, and children.
     *
     * @see {@link Toolbars/Toolbar#actions}
     */
    toolbarActions: Toolbar.propTypes.actions,

    /**
     * Any children to display in the toolbar. This will be displayed between the optional title and
     * actions.
     */
    toolbarChildren: Toolbar.propTypes.children,

    /**
     * The component to render the content in.
     */
    contentComponent: PropTypes.oneOfType([
      PropTypes.func,
      PropTypes.string,
    ]).isRequired,

    /**
     * An optional footer display after the main content.
     */
    footer: PropTypes.node,

    /**
     * Any children used to render a button that will toggle the visibility of the
     * navigation drawer for `temporary` and `persistent` drawers. This is normally a
     * hamburger menu.
     */
    temporaryIconChildren: PropTypes.node,

    /**
     * The icon className used to render a button that will toggle the visibility of the
     * navigation drawer for `temporary` and `persistent` drawers. This is normally a
     * hamburger menu.
     */
    temporaryIconClassName: PropTypes.string,

    /**
     * Any children used to render a button that appears on a persistent drawer's open
     * header. This is used to create the `CloseButton` for drawers. When a persistent
     * drawer is closed, the `temporaryIconChildren` and `temporaryIconClassName` props
     * will be used to create a button to open the drawer.
     *
     * If the `drawerHeader` prop is defined, you will have to either include the `CloseButton`
     * in your header manually, or create your own controlled button to close the drawer.
     */
    persistentIconChildren: PropTypes.node,

    /**
     * The icon classNameused to render a button that appears on a persistent drawer's open
     * header. This is used to create the `CloseButton` for drawers. When a persistent
     * drawer is closed, the `temporaryIconChildren` and `temporaryIconClassName` props
     * will be used to create a button to open the drawer.
     *
     * If the `drawerHeader` prop is defined, you will have to either include the `CloseButton`
     * in your header manually, or create your own controlled button to close the drawer.
     */
    persistentIconClassName: PropTypes.string,

    /**
     * The transition name to use when the page's content changes. If you want to disable
     * transitions, set both the `transitionEnterTimeout` and `transitionLeaveTimeout` props
     * to a false-ish value. (`null`, `undefined`, or `0`).
     */
    transitionName: PropTypes.string.isRequired,

    /**
     * The transition enter timeout when the page's content changes. If you want to disable
     * the enter transition, set this to a false-ish value (`null`, `undefined`, or `0`).
     */
    transitionEnterTimeout: PropTypes.number,

    /**
     * The transition leave timeout when the page's content changes. If you want to disable
     * the leave transition, set this to a false-ish value (`null`, `undefined`, or `0`).
     */
    transitionLeaveTimeout: PropTypes.number,

    /**
     * The transition duration for the drawer when sliding in and out of view.
     */
    drawerTransitionDuration: PropTypes.number.isRequired,

    /**
     * Any additional props to provide to the main content. This will be applied before any of the generated props,
     * so this should not include `style`, `className`, or `component`.
     */
    contentProps: PropTypes.object,

    /**
     * An id to give the main content. A hidden link is created in the main drawer's header that links to the main
     * content. This is used for keyboard only users to jump the navigation and jump straight to the content.
     *
     * If you provide your own `drawerHeader`, it is suggested to include the link yourself.
     */
    contentId: isRequiredForA11y(PropTypes.oneOfType([
      PropTypes.number,
      PropTypes.string,
    ])),

    /**
     * The label to use for a keyboard accessibility link that jumps all the navigation and allows a user to focus
     * the main content. This is created in the drawer's header.
     */
    jumpLabel: PropTypes.string.isRequired,

    /**
     * Boolean if the Portal's functionality of rendering in a separate react tree should be applied
     * to the drawer. The overlay that appears for temporary type drawers will still appear in the
     * separate subtree.
     *
     * @see {@link Helpers/Portal}
     */
    portal: PropTypes.bool,

    /**
     * An optional DOM Node to render the drawer into. The default is to render as
     * the first child in the `body`.
     *
     * > This prop will not be used when the drawer is of the permanent type or `inline` is specified
     * since the `Portal` component will not be used.
     */
    renderNode: PropTypes.object,

    /**
     * Boolean if the drawer should be rendered as the last child instead of the first child
     * in the `renderNode` or `body`.
     *
     * > This prop will not be used when the drawer is of the permanent type or `inline` is specified
     * since the `Portal` component will not be used.
     */
    lastChild: PropTypes.bool,

    menuIconChildren: deprecated(PropTypes.node, 'Use `temporaryIconChildren` instead'),
    menuIconClassName: deprecated(PropTypes.string, 'Use `temporaryIconClassName` instead'),
    closeIconChildren: deprecated(PropTypes.node, 'Use `persistentIconChildren` instead'),
    closeIconClassName: deprecated(PropTypes.string, 'Use `persistentIconClassName` instead'),
    onDrawerChange: deprecated(PropTypes.func, 'Use `onVisibilityToggle` or `onMediaTypeChange` instead'),
    contentTransitionName: deprecated(PropTypes.string, 'Use `transitionName` instead'),
    contentTransitionEnterTimeout: deprecated(PropTypes.number, 'Use `transtionEnterTimeout` instead'),
    contentTransitionLeaveTimeout: deprecated(PropTypes.number, 'Use `transtionLeaveTimeout` instead'),
    initialDrawerType: deprecated(
      PropTypes.oneOf(['mobile', 'tablet', 'desktop']),
      'Use `defaultMedia` instead'
    ),
  };

  static contextTypes = {
    renderNode: PropTypes.object,
  };

  static childContextTypes = {
    closeIconClassName: PropTypes.string,
    closeChildren: PropTypes.node,
    onCloseClick: PropTypes.func,
    id: PropTypes.oneOfType([
      PropTypes.number,
      PropTypes.string,
    ]).isRequired,
    label: PropTypes.string.isRequired,
    renderNode: PropTypes.object,
  }

  static defaultProps = {
    autoclose: Drawer.defaultProps.autoclose,
    contentId: 'main-content',
    jumpLabel: 'Jump to content',
    extractMini: true,
    position: Drawer.defaultProps.position,
    defaultMedia: Drawer.defaultProps.defaultMedia,
    mobileDrawerType: Drawer.defaultProps.mobileType,
    tabletDrawerType: Drawer.defaultProps.tabletType,
    desktopDrawerType: Drawer.defaultProps.desktopType,
    mobileMinWidth: Drawer.defaultProps.mobileMinWidth,
    tabletMinWidth: Drawer.defaultProps.tabletMinWidth,
    desktopMinWidth: Drawer.defaultProps.desktopMinWidth,
    includeDrawerHeader: true,
    contentComponent: 'main',
    temporaryIconChildren: 'menu',
    toolbarThemeType: 'colored',
    persistentIconChildren: 'arrow_back',
    transitionName: 'md-cross-fade',
    transitionEnterTimeout: 300,
    drawerTransitionDuration: Drawer.defaultProps.transitionDuration,
  };

  /**
   * Determines the current media and returns an object containing matches for `mobile`, `tablet`, `desktop`,
   * and the current drawer type. This expects a `props` object of the drawer.
   *
   * If this is used server side, it will default to only matching mobile.
   *
   * @param {Object=} props - The current drawer's prop shape to extract the mobile, tablet, and desktop type/min
   *    widths. This defaults to the drawer's default props.
   * @return {Object} an object containing the media matches and the current type to use for the drawer.
   */
  static getCurrentMedia(props = NavigationDrawer.defaultProps) {
    const {
      mobileDrawerType: mobileType,
      tabletDrawerType: tabletType,
      desktopDrawerType: desktopType,
      ...others
    } = props;

    return Drawer.getCurrentMedia({ mobileType, tabletType, desktopType, ...others });
  }

  constructor(props) {
    super(props);

    const { defaultMedia, defaultVisible, initialDrawerType } = props;

    this.state = {
      mobile: initialDrawerType || defaultMedia === 'mobile',
      tablet: initialDrawerType || defaultMedia === 'tablet',
      desktop: initialDrawerType || defaultMedia === 'desktop',
    };

    if (typeof props.drawerType === 'undefined') {
      this.state.drawerType = props[`${initialDrawerType || defaultMedia}DrawerType`];
    }

    const type = getField(props, this.state, 'drawerType');

    if (typeof props.visible === 'undefined') {
      this.state.visible = typeof defaultVisible !== 'undefined'
        ? defaultVisible
        : isPermanent(type);
    }
  }

  getChildContext() {
    const {
      persistentIconChildren,
      persistentIconClassName,
      closeIconChildren,
      closeIconClassName,
      contentId: id,
      jumpLabel: label,
    } = this.props;

    return {
      id,
      label,
      closeChildren: closeIconChildren || persistentIconChildren,
      closeIconClassName: closeIconClassName || persistentIconClassName,
      onCloseClick: this._toggleVisibility,
      renderNode: this.context.renderNode,
    };
  }

  componentWillUpdate(nextProps, nextState) {
    const visible = getField(this.props, this.state, 'visible');
    const nVisible = getField(nextProps, nextState, 'visible');
    const drawerType = getField(nextProps, nextState, 'drawerType');

    if (!isTemporary(drawerType) && visible !== nVisible) {
      if (this._timeout) {
        clearTimeout(this._timeout);
      }

      this._timeout = setTimeout(() => {
        this.setState({ contentActive: false });
      }, nextProps.drawerTransitionDuration);

      this.setState({ contentActive: true });
    }
  }

  componentWillUnmount() {
    if (this._timeout) {
      clearTimeout(this._timeout);
    }
  }

  _toggleVisibility = (e) => {
    const { onVisibilityToggle, onDrawerChange } = this.props;
    const visible = !getField(this.props, this.state, 'visible');
    if (onVisibilityToggle || onDrawerChange) {
      (onDrawerChange || onVisibilityToggle)(visible, e);
    }

    if (typeof this.props.visible === 'undefined') {
      this.setState({ visible });
    }
  };

<<<<<<< HEAD
  _handleVisibility = (visible, e) => {
=======
  _handleVisibility(visible) {
>>>>>>> cfcbed32
    if (this.props.onVisibilityToggle) {
      this.props.onVisibilityToggle(visible);
    }

    if (typeof this.props.visible === 'undefined') {
      this.setState({ visible });
    }
  };

  _handleTypeChange = (drawerType, mediaState) => {
    const { onMediaTypeChange } = this.props;
    let state = mediaState;
    if (onMediaTypeChange) {
      onMediaTypeChange(drawerType, mediaState);
    }

    if (typeof this.props.drawerType === 'undefined') {
      state = { ...mediaState, drawerType };
    }

<<<<<<< HEAD
    const { mobile, tablet, desktop } = this.state;
    if (typeof this.props.visible === 'undefined'
      && (mediaState.mobile !== mobile
        || mediaState.tablet !== tablet
        || mediaState.desktop !== desktop)
    ) {
      mediaState.visible = isPermanent(drawerType);
    }

    this.setState(mediaState);
  };
=======
    this.setState(state);
  }
>>>>>>> cfcbed32

  render() {
    const {
      style,
      className,
      toolbarStyle,
      toolbarClassName,
      drawerStyle,
      drawerClassName,
      contentStyle,
      contentClassName,
      contentComponent: Content,
      navItems,
      children,
      drawerTitle,
      drawerChildren,
      drawerHeaderChildren,
      drawerTransitionDuration,
      toolbarTitle,
      toolbarTitleMenu,
      toolbarTitleStyle,
      toolbarTitleClassName,
      toolbarActions,
      toolbarProminent,
      toolbarProminentTitle,
      toolbarThemeType,
      toolbarSingleColor,
      toolbarChildren,
      mobileDrawerType: mobileType,
      tabletDrawerType: tabletType,
      desktopDrawerType: desktopType,
      transitionName,
      transitionEnterTimeout,
      transitionLeaveTimeout,
      extractMini,
      miniDrawerHeader,
      miniDrawerChildren,
      temporaryIconChildren,
      temporaryIconClassName,
      menuIconChildren,
      menuIconClassName,
      footer,
      includeDrawerHeader,
      contentId,
      contentProps,
      /* eslint-disable no-unused-vars */
      drawerType: propDrawerType,
      drawerHeader: propDrawerHeader,
      renderNode: propRenderNode,
      jumpLabel,
      persistentIconChildren,
      persistentIconClassName,

      // deprecated
      onDrawerChange,
      closeIconChildren,
      closeIconClassName,
      /* eslint-enable no-unused-vars */
      ...props
    } = this.props;

    let { drawerHeader } = this.props;
    const { desktop, tablet, contentActive } = this.state;

    const drawerType = getField(this.props, this.state, 'drawerType');
    const visible = getField(this.props, this.state, 'visible');
    const renderNode = getField(this.props, this.context, 'renderNode');
    const mini = isMini(drawerType);
    const temporary = isTemporary(drawerType);
    const persistent = isPersistent(drawerType);
    const clipped = drawerType === DrawerTypes.CLIPPED;
    const floating = drawerType === DrawerTypes.FLOATING;

    const offset = (desktop || tablet ? !temporary && visible : visible);
    const toolbarRelative = cn({
      'md-toolbar-relative': !toolbarProminent && !toolbarProminentTitle,
      'md-toolbar-relative--prominent': toolbarProminent || toolbarProminentTitle,
    });

    let nav;
    if (temporary || persistent) {
      nav = (
        <Button
          key="nav"
          onClick={this._toggleVisibility}
          disabled={persistent && visible}
          icon
          iconClassName={menuIconClassName || temporaryIconClassName}
        >
          {menuIconChildren || temporaryIconChildren}
        </Button>
      );
    }

    let closeButton;
    if (persistent) {
      closeButton = <CloseButton />;
    }

    if (!drawerHeader && includeDrawerHeader) {
      drawerHeader = (
        <Toolbar
          key="drawer-header"
          title={drawerTitle}
          actions={visible && nav ? closeButton : null}
          className={cn('md-divider-border md-divider-border--bottom', {
            [toolbarRelative]: clipped || floating,
          })}
        >
          {drawerHeaderChildren}
          <JumpToContentLink />
        </Toolbar>
      );
    }
    let miniDrawer;
    if (mini) {
      let miniList;
      if (extractMini) {
        miniList = navItems.map(toMiniListItem);
        miniList = <List key="mini-nav-items" className={toolbarRelative}>{miniList}</List>;
      }

      miniDrawer = (
        <Drawer key="mini-drawer" type={drawerType} renderNode={renderNode} aria-hidden={visible}>
          {miniDrawerHeader}
          {miniList}
          {miniDrawerChildren}
        </Drawer>
      );
    }

    const desktopOffset = !clipped && !floating && offset;

    return (
      <div style={style} className={className}>
        <Toolbar
          colored={toolbarThemeType === 'colored'}
          themed={toolbarThemeType === 'themed'}
          singleColor={toolbarSingleColor}
          style={toolbarStyle}
          className={cn({
            'md-toolbar--over-drawer': clipped || floating || (mini && !visible),
          }, toolbarClassName)}
          title={toolbarTitle}
          titleMenu={toolbarTitleMenu}
          prominent={toolbarProminent}
          prominentTitle={toolbarProminentTitle}
          titleStyle={toolbarTitleStyle}
          titleClassName={cn({
            'md-title--drawer-active': contentActive,
            'md-transition--decceleration': offset && visible,
            'md-transition--acceleration': offset && !visible,
            'md-title--permanent-offset': desktopOffset && isPermanent(drawerType),
            'md-title--persistent-offset': desktopOffset && persistent,
          }, toolbarTitleClassName)}
          nav={nav}
          actions={toolbarActions}
          fixed
        >
          {toolbarChildren}
        </Toolbar>
        {miniDrawer}
        <Drawer
          {...props}
          transitionDuration={drawerTransitionDuration}
          header={drawerHeader}
          style={drawerStyle}
          className={drawerClassName}
          navItems={navItems}
          renderNode={renderNode}
          mobileType={mobileType}
          tabletType={tabletType}
          desktopType={desktopType}
          type={getNonMiniType(drawerType)}
          visible={visible}
          onVisibilityToggle={this._handleVisibility}
          onMediaTypeChange={this._handleTypeChange}
        >
          {drawerChildren}
        </Drawer>
        <CSSTransitionGroup
          {...contentProps}
          id={contentId}
          component={Content}
          transitionName={transitionName}
          transitionEnter={!!transitionEnterTimeout}
          transitionEnterTimeout={transitionEnterTimeout}
          transitionLeave={!!transitionLeaveTimeout}
          transitionLeaveTimeout={transitionLeaveTimeout}
          tabIndex={-1}
          style={contentStyle}
          className={cn('md-navigation-drawer-content', {
            'md-navigation-drawer-content--active': contentActive,
            'md-navigation-drawer-content--inactive': !visible,
            'md-navigation-drawer-content--prominent-offset': toolbarProminent || toolbarProminentTitle,
            'md-transition--decceleration': visible,
            'md-transition--acceleration': !visible,
            'md-drawer-relative': offset,
            'md-drawer-relative--mini': mini && (!visible || temporary),
          }, toolbarRelative, contentClassName)}
        >
          {children}
        </CSSTransitionGroup>
        {footer}
      </div>
    );
  }
}<|MERGE_RESOLUTION|>--- conflicted
+++ resolved
@@ -723,11 +723,7 @@
     }
   };
 
-<<<<<<< HEAD
-  _handleVisibility = (visible, e) => {
-=======
-  _handleVisibility(visible) {
->>>>>>> cfcbed32
+  _handleVisibility = (visible) => {
     if (this.props.onVisibilityToggle) {
       this.props.onVisibilityToggle(visible);
     }
@@ -748,22 +744,8 @@
       state = { ...mediaState, drawerType };
     }
 
-<<<<<<< HEAD
-    const { mobile, tablet, desktop } = this.state;
-    if (typeof this.props.visible === 'undefined'
-      && (mediaState.mobile !== mobile
-        || mediaState.tablet !== tablet
-        || mediaState.desktop !== desktop)
-    ) {
-      mediaState.visible = isPermanent(drawerType);
-    }
-
-    this.setState(mediaState);
+    this.setState(state);
   };
-=======
-    this.setState(state);
-  }
->>>>>>> cfcbed32
 
   render() {
     const {
