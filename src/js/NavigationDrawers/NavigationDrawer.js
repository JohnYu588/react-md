--- conflicted
+++ resolved
@@ -449,21 +449,13 @@
       contentTransitionLeaveTimeout,
     } = this.props;
 
-<<<<<<< HEAD
-    const { isOpen, drawerType } = this.state;
-=======
     const { isOpen, drawerType, mobile } = this.state;
->>>>>>> 7c3da213
     const persistent = this._isPersistent(drawerType);
     const temporary = this._isTemporary(drawerType);
     const mini = this._isMini(drawerType);
 
     let drawer, overlay;
-<<<<<<< HEAD
-    if(isOpen || mini) {
-=======
     if(isOpen || mini || mobile) {
->>>>>>> 7c3da213
       drawer = (
         <Drawer
           key="drawer"
@@ -481,10 +473,7 @@
           children={drawerChildren}
           mini={mini}
           isOpen={isOpen}
-<<<<<<< HEAD
-=======
           mobile={mobile}
->>>>>>> 7c3da213
         />
       );
     }
