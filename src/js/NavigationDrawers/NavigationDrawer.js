import React, { PureComponent, PropTypes, isValidElement } from 'react';
import cn from 'classnames';
import CSSTransitionGroup from 'react-addons-css-transition-group';
import deprecated from 'react-prop-types/lib/deprecated';
import isRequiredForA11y from 'react-prop-types/lib/isRequiredForA11y';

import getField from '../utils/getField';
import controlled from '../utils/PropTypes/controlled';
import invalidIf from '../utils/PropTypes/invalidIf';
import Button from '../Buttons/Button';
import Drawer from '../Drawers/Drawer';
import List from '../Lists/List';
import Toolbar from '../Toolbars/Toolbar';

const { DrawerTypes } = Drawer;
import { isTemporary, isPersistent, isPermanent, isMini } from '../Drawers/isType';
import JumpToContentLink from './JumpToContentLink';
import CloseButton from './CloseButton';
import MiniListItem from './MiniListItem';

function getNonMiniType(type) {
  const { PERSISTENT_MINI: pMini, TEMPORARY_MINI: tMini } = DrawerTypes;
  if ([pMini, tMini].indexOf(type) === -1) {
    return type;
  }

  return pMini === type ? DrawerTypes.PERSISTENT : DrawerTypes.TEMPORARY;
}

function toMiniListItem(item, index) {
  if (isValidElement(item)) {
    return item;
  }

  const { divider, subheader, key, ...itemProps } = item;
  if (divider || subheader) {
    return null;
  }

  return <MiniListItem key={key || index} {...itemProps} />;
}

/**
 * The `NavigationDrawer` is used when you want a full layout configuration. It is a combination
 * of the `Toolbar` component and the `Drawer` component.
 *
 * The main benfit of using this component is that it will manage adding respective offset
 * classes automatically for you to the content and the drawer. It will also manage using
 * a mini drawer type for you.
 */
export default class NavigationDrawer extends PureComponent {
  static DrawerType = { // deprecated
    /* eslint-disable no-console */
    _warned: false,
    _msg: 'Invalid use of `NavigationDrawer.DrawerType.{{TYPE}}`. The `NavigationDrawer.DrawerType` ' +
      'has been deprecated and will be removed in the next major release. Please use the ' +
      '`NavigationDrawer.DrawerTypes.{{TYPE}}` instead.',

    get FULL_HEIGHT() {
      if (!this._warned) {
        console.error(this._msg.replace(/{{TYPE}}/g, 'FULL_HEIGHT'));
      }
      this._warned = true;

      return DrawerTypes.FULL_HEIGHT;
    },

    get CLIPPED() {
      if (!this._warned) {
        console.error(this._msg.replace(/{{TYPE}}/g, 'CLIPPED'));
      }
      this._warned = true;

      return DrawerTypes.CLIPPED;
    },

    get FLOATING() {
      if (!this._warned) {
        console.error(this._msg.replace(/{{TYPE}}/g, 'FLOATING'));
      }
      this._warned = true;

      return DrawerTypes.FLOATING;
    },

    get PERSISTENT() {
      if (!this._warned) {
        console.error(this._msg.replace(/{{TYPE}}/g, 'PERSISTENT'));
      }
      this._warned = true;

      return DrawerTypes.PERSISTENT;
    },

    get PERSISTENT_MINI() {
      if (!this._warned) {
        console.error(this._msg.replace(/{{TYPE}}/g, 'PERSISTENT_MINI'));
      }
      this._warned = true;

      return DrawerTypes.PERSISTENT_MINI;
    },

    get TEMPORARY() {
      if (!this._warned) {
        console.error(this._msg.replace(/{{TYPE}}/g, 'TEMPORARY'));
      }
      this._warned = true;

      return DrawerTypes.TEMPORARY;
    },

    get TEMPORARY_MINI() {
      if (!this._warned) {
        console.error(this._msg.replace(/{{TYPE}}/g, 'TEMPORARY_MINI'));
      }
      this._warned = true;

      return DrawerTypes.TEMPORARY_MINI;
    },
    /* eslint-enable no-console */
  };

  static DrawerTypes = DrawerTypes;

  static propTypes = {
    /**
     * An optional style to apply to the surrounding container.
     */
    style: PropTypes.object,

    /**
     * An optional className to apply to the surrounding container.
     */
    className: PropTypes.string,

    /**
     * An optional style to apply to the main toolbar.
     */
    toolbarStyle: PropTypes.object,

    /**
     * An optional className to apply to the toolbar.
     */
    toolbarClassName: PropTypes.string,

    /**
     * An optional style to apply to the main toolbar's title.
     */
    toolbarTitleStyle: PropTypes.object,

    /**
     * An optional className to apply to the main toolbar's title.
     */
    toolbarTitleClassName: PropTypes.string,

    /**
     * An optional style to apply to the drawer.
     */
    drawerStyle: PropTypes.object,

    /**
     * An optional className to apply to the drawer.
     */
    drawerClassName: PropTypes.string,

    /**
     * An optional style to apply to the content. This is the container surrounding whatever
     * `children` are passed in.
     */
    contentStyle: PropTypes.object,

    /**
     * An optional className to apply to the content. This is the container surrounding whatever
     * `children` are passed in.
     */
    contentClassName: PropTypes.string,

    /**
     * The children to display in the main content.
     */
    children: PropTypes.node,

    /**
     * Boolean if the `drawerHeader` component should be built if the `drawerHeader` prop is not
     * passed in.
     */
    includeDrawerHeader: PropTypes.bool,

    /**
     * An optional header to display in the drawer. This will normally be the `Toolbar` component
     * or any other type of header. You can either use this prop with the `CloseButton` component
     * when displaying a persistent drawer, or use the `drawerTitle` and `drawerHeaderChildren` prop
     * to build a toolbar.
     */
    drawerHeader: PropTypes.node,

    /**
     * An optional title to use for the drawer's header toolbar. If the `drawerHeader` prop is defined,
     * this is invalid.
     */
    drawerTitle: invalidIf(PropTypes.node, 'drawerHeader'),

    /**
     * Any additional children to display in the drawer's header `Toolbar`. If the `drawerHeader` prop is defined,
     * this is invalud.
     */
    drawerHeaderChildren: invalidIf(PropTypes.node, 'drawerHeader'),

    /**
     * Any additional children to display after the `drawerHeader` and `navItems` list in the drawer.
     */
    drawerChildren: PropTypes.node,

    /**
     * The position for the drawer to be displayed.
     */
    position: PropTypes.oneOf(['left', 'right']).isRequired,

    /**
     * An optional list of elements or props to use to build a navigational list in the drawer.
     * When the item is an object of props, it will build a `ListItem` component unless a key of
     * `divider` or `subheader` is set to true. It will then create the Divider or Subheader component
     * with any other remaining keys.
     */
    navItems: PropTypes.arrayOf(PropTypes.oneOfType([
      PropTypes.element,
      PropTypes.shape({
        divider: PropTypes.bool,
        subheader: PropTypes.bool,
        primaryText: PropTypes.string,
      }),
    ])),

    /**
     * The drawer type to use for mobile devices.
     */
    mobileDrawerType: PropTypes.oneOf([
      DrawerTypes.TEMPORARY,
      DrawerTypes.TEMPORARY_MINI,
    ]).isRequired,

    /**
     * The drawer tye to use for tablets.
     */
    tabletDrawerType: PropTypes.oneOf([
      DrawerTypes.FULL_HEIGHT,
      DrawerTypes.CLIPPED,
      DrawerTypes.FLOATING,
      DrawerTypes.PERSISTENT,
      DrawerTypes.PERSISTENT_MINI,
      DrawerTypes.TEMPORARY,
      DrawerTypes.TEMPORARY_MINI,
    ]).isRequired,

    /**
     * The drawer type to use for desktop displays.
     */
    desktopDrawerType: PropTypes.oneOf([
      DrawerTypes.FULL_HEIGHT,
      DrawerTypes.CLIPPED,
      DrawerTypes.FLOATING,
      DrawerTypes.PERSISTENT,
      DrawerTypes.PERSISTENT_MINI,
      DrawerTypes.TEMPORARY,
      DrawerTypes.TEMPORARY_MINI,
    ]).isRequired,

    /**
     * An optional drawer type to enforce on all screen sizes. If the drawer type is not
     * `temporary`, you are required to define the `onMediaTypeChange` prop to handle switching
     * to temporary when the media matches a mobile device.
     * ```
     */
    drawerType: PropTypes.oneOf([
      DrawerTypes.FULL_HEIGHT,
      DrawerTypes.CLIPPED,
      DrawerTypes.FLOATING,
      DrawerTypes.PERSISTENT,
      DrawerTypes.PERSISTENT_MINI,
      DrawerTypes.TEMPORARY,
      DrawerTypes.TEMPORARY_MINI,
    ]),

    /**
     * The default media match for the drawer. This will be what is displayed on first render.
     * The component will adjust itself to the current media after it has mounted, but this
     * is mostly used for server side rendering.
     */
    defaultMedia: PropTypes.oneOf(['mobile', 'tablet', 'desktop']),

    /**
     * The min width to use for a mobile media query. This prop should match the `md-mobile-min-width`
     * variable.
     *
     * The media query for a mobile device will be:
     *
     * ```js
     * window.matchMedia(
     *   `screen and (min-width: ${mobileMinWidth}px) and (max-width: ${tabletMinWidth - 1}px`
     * ).matches;
     * ```
     */
    mobileMinWidth: PropTypes.number.isRequired,

    /**
     * The min width to use for a tablet media query. This prop should match the `md-tablet-min-width`
     * variable.
     *
     * The media query for a tablet device will be:
     *
     * ```js
     * window.matchMedia(
     *   `screen and (min-width: ${tabletMinWidth}px) and (max-width: ${desktopWidth - 1}px`
     * ).matches;
     * ```
     */
    tabletMinWidth: PropTypes.number.isRequired,

    /**
     * The min width to use for a desktop media query. This prop should match the `md-desktop-min-width`
     * variable.
     *
     * The media query for a tablet device will be:
     *
     * ```js
     * window.matchMedia(`screen and (min-width: ${tabletMinWidth}px)`).matches;
     * ```
     */
    desktopMinWidth: PropTypes.number.isRequired,

    /**
     * An optional function to call when the type of the drawer changes because of the
     * new media queries. The callback will include the newly selected drawer type
     * and an object containing the media matches of `mobile`, `tablet`, and `desktop`.
     *
     * ```js
     * this.props.onMediaTypeChange(NavigationDrawer.DrawerTypes.TEMPORARY, {
     *   mobile: true,
     *   tablet: false,
     *   desktop: false,
     * });
     * ```
     */
    onMediaTypeChange: PropTypes.func,

    /**
     * Boolean if the temporary or persistent drawers are visible by default.
     */
    defaultVisible: PropTypes.bool,

    /**
     * Boolean if the temporary or persistent drawers are visible. If this is defined,
     * it will make the component controlled and require the `onVisibilityToggle` prop
     * to be defined.
     */
    visible: controlled(PropTypes.bool, 'onVisibilityToggle', 'defaultVisible'),

    /**
     * An optional function to call when the visibility of the drawer changes. The callback
     * will include the new visibility and the event that triggered the change.
     *
     * ```js
     * this.props.onVisibilityToggle(false, event);
     * ```
     */
    onVisibilityToggle: PropTypes.func,

    /**
     * A boolean if the mini drawer's list should be generated from the `navItems` prop. When building
     * the list, it will extract the `leftIcon` or `leftAvatar` from the `navItem` and then create a
     * mini `ListItem` containing only that icon or image. Any other event listeners will also be applied.
     *
     *
     * @see {@link #miniDrawerHeader}
     * @see {@link #miniDrawerChildren}
     */
    extractMini: PropTypes.bool,

    /**
     * An optional header to display in the mini drawer. This will be displayed above the optional
     * mini nav list that get generated if the `extractMini` prop is `true` and the `miniDrawerChildren`.
     *
     * @see {@link #extractMini}
     */
    miniDrawerHeader: PropTypes.node,

    /**
     * Any additional children to display in the mini drawer. This will be displayed after the `miniDrawerHeader`
     * and the optional mini nav list that gets generated if the `extractMini` prop is `true`.
     *
     * @see {@link #extractMini}
     */
    miniDrawerChildren: PropTypes.node,

    /**
     * Boolean if the drawer should automatically close after a nav item has been clicked for `temporary` drawers.
     */
    autoclose: PropTypes.bool,

    /**
     * An optional title to display in the main toolbar. Either the `toolbarTitle` or the `toolbarTitleMenu`
     * may be defined, not both.
     */
    toolbarTitle: invalidIf(PropTypes.node, 'toolbarTitleMenu'),

    /**
     * An optional select field menu to display in the main toolbar. Either the `toolbarTitle` or the `toolbarTitleMenu`
     * may be defined, not both.
     */
    toolbarTitleMenu: PropTypes.element,

    /**
     * The theme style for the main toolbar.
     *
     * @see {@link Toolbars/Toolbar}
     */
    toolbarThemeType: PropTypes.oneOf(['default', 'colored', 'themed']).isRequired,

    /**
     * Boolean if the toolbar's nav, actions, and title should share the same color.
     */
    toolbarSingleColor: PropTypes.bool,

    /**
     * A boolean if the toolbar should be prominent.
     */
    toolbarProminent: PropTypes.bool,

    /**
     * A boolean if the toolbar's title should be prominent.
     */
    toolbarProminentTitle: PropTypes.bool,

    /**
     * A list of elements or a single element to display to the right of the
     * toolbar's nav, title, and children.
     *
     * @see {@link Toolbars/Toolbar#actions}
     */
    toolbarActions: Toolbar.propTypes.actions,

    /**
     * Any children to display in the toolbar. This will be displayed between the optional title and
     * actions.
     */
    toolbarChildren: Toolbar.propTypes.children,

    /**
     * The component to render the content in.
     */
    contentComponent: PropTypes.oneOfType([
      PropTypes.func,
      PropTypes.string,
    ]).isRequired,

    /**
     * An optional footer display after the main content.
     */
    footer: PropTypes.node,

    /**
     * Any children used to render a button that will toggle the visibility of the
     * navigation drawer for `temporary` and `persistent` drawers. This is normally a
     * hamburger menu.
     */
    temporaryIconChildren: PropTypes.node,

    /**
     * The icon className used to render a button that will toggle the visibility of the
     * navigation drawer for `temporary` and `persistent` drawers. This is normally a
     * hamburger menu.
     */
    temporaryIconClassName: PropTypes.string,

    /**
     * Any children used to render a button that appears on a persistent drawer's open
     * header. This is used to create the `CloseButton` for drawers. When a persistent
     * drawer is closed, the `temporaryIconChildren` and `temporaryIconClassName` props
     * will be used to create a button to open the drawer.
     *
     * If the `drawerHeader` prop is defined, you will have to either include the `CloseButton`
     * in your header manually, or create your own controlled button to close the drawer.
     */
    persistentIconChildren: PropTypes.node,

    /**
     * The icon classNameused to render a button that appears on a persistent drawer's open
     * header. This is used to create the `CloseButton` for drawers. When a persistent
     * drawer is closed, the `temporaryIconChildren` and `temporaryIconClassName` props
     * will be used to create a button to open the drawer.
     *
     * If the `drawerHeader` prop is defined, you will have to either include the `CloseButton`
     * in your header manually, or create your own controlled button to close the drawer.
     */
    persistentIconClassName: PropTypes.string,

    /**
     * The transition name to use when the page's content changes. If you want to disable
     * transitions, set both the `transitionEnterTimeout` and `transitionLeaveTimeout` props
     * to a false-ish value. (`null`, `undefined`, or `0`).
     */
    transitionName: PropTypes.string.isRequired,

    /**
     * The transition enter timeout when the page's content changes. If you want to disable
     * the enter transition, set this to a false-ish value (`null`, `undefined`, or `0`).
     */
    transitionEnterTimeout: PropTypes.number,

    /**
     * The transition leave timeout when the page's content changes. If you want to disable
     * the leave transition, set this to a false-ish value (`null`, `undefined`, or `0`).
     */
    transitionLeaveTimeout: PropTypes.number,

    /**
     * The transition duration for the drawer when sliding in and out of view.
     */
    drawerTransitionDuration: PropTypes.number.isRequired,

    /**
     * Any additional props to provide to the main content. This will be applied before any of the generated props,
     * so this should not include `style`, `className`, or `component`.
     */
    contentProps: PropTypes.object,

    /**
     * An id to give the main content. A hidden link is created in the main drawer's header that links to the main
     * content. This is used for keyboard only users to jump the navigation and jump straight to the content.
     *
     * If you provide your own `drawerHeader`, it is suggested to include the link yourself.
     */
    contentId: isRequiredForA11y(PropTypes.oneOfType([
      PropTypes.number,
      PropTypes.string,
    ])),

    /**
     * The label to use for a keyboard accessibility link that jumps all the navigation and allows a user to focus
     * the main content. This is created in the drawer's header.
     */
    jumpLabel: PropTypes.string.isRequired,

    /**
     * An optional DOM Node to render the drawer into. The default is to render as
     * the first child in the `body`.
     *
     * > This prop will not be used when the drawer is of the permanent type or `inline` is specified
     * since the `Portal` component will not be used.
     */
    renderNode: PropTypes.object,

    /**
     * Boolean if the drawer should be rendered as the last child instead of the first child
     * in the `renderNode` or `body`.
     *
     * > This prop will not be used when the drawer is of the permanent type or `inline` is specified
     * since the `Portal` component will not be used.
     */
    lastChild: PropTypes.bool,

    menuIconChildren: deprecated(PropTypes.node, 'Use `temporaryIconChildren` instead'),
    menuIconClassName: deprecated(PropTypes.string, 'Use `temporaryIconClassName` instead'),
    closeIconChildren: deprecated(PropTypes.node, 'Use `persistentIconChildren` instead'),
    closeIconClassName: deprecated(PropTypes.string, 'Use `persistentIconClassName` instead'),
    onDrawerChange: deprecated(PropTypes.func, 'Use `onVisibilityToggle` or `onMediaTypeChange` instead'),
    contentTransitionName: deprecated(PropTypes.string, 'Use `transitionName` instead'),
    contentTransitionEnterTimeout: deprecated(PropTypes.number, 'Use `transtionEnterTimeout` instead'),
    contentTransitionLeaveTimeout: deprecated(PropTypes.number, 'Use `transtionLeaveTimeout` instead'),
    initialDrawerType: deprecated(
      PropTypes.oneOf(['mobile', 'tablet', 'desktop']),
      'Use `defaultMedia` instead'
    ),
  };

  static contextTypes = {
    renderNode: PropTypes.object,
  };

  static childContextTypes = {
    closeIconClassName: PropTypes.string,
    closeChildren: PropTypes.node,
    onCloseClick: PropTypes.func,
    id: PropTypes.oneOfType([
      PropTypes.number,
      PropTypes.string,
    ]).isRequired,
    label: PropTypes.string.isRequired,
    renderNode: PropTypes.object,
  }

  static defaultProps = {
    autoclose: Drawer.defaultProps.autoclose,
    contentId: 'main-content',
    jumpLabel: 'Jump to content',
    extractMini: true,
    position: Drawer.defaultProps.position,
    defaultMedia: Drawer.defaultProps.defaultMedia,
    mobileDrawerType: Drawer.defaultProps.mobileType,
    tabletDrawerType: Drawer.defaultProps.tabletType,
    desktopDrawerType: Drawer.defaultProps.desktopType,
    mobileMinWidth: Drawer.defaultProps.mobileMinWidth,
    tabletMinWidth: Drawer.defaultProps.tabletMinWidth,
    desktopMinWidth: Drawer.defaultProps.desktopMinWidth,
    includeDrawerHeader: true,
    contentComponent: 'main',
    temporaryIconChildren: 'menu',
    toolbarThemeType: 'colored',
    persistentIconChildren: 'arrow_back',
    transitionName: 'md-cross-fade',
    transitionEnterTimeout: 300,
    drawerTransitionDuration: Drawer.defaultProps.transitionDuration,
  };

  /**
   * Determines the current media and returns an object containing matches for `mobile`, `tablet`, `desktop`,
   * and the current drawer type. This expects a `props` object of the drawer.
   *
   * If this is used server side, it will default to only matching mobile.
   *
   * @param {Object=} props - The current drawer's prop shape to extract the mobile, tablet, and desktop type/min
   *    widths. This defaults to the drawer's default props.
   * @return {Object} an object containing the media matches and the current type to use for the drawer.
   */
  static getCurrentMedia(props = NavigationDrawer.defaultProps) {
    const {
      mobileDrawerType: mobileType,
      tabletDrawerType: tabletType,
      desktopDrawerType: desktopType,
      ...others
    } = props;

    return Drawer.getCurrentMedia({ mobileType, tabletType, desktopType, ...others });
  }

  constructor(props) {
    super(props);

    const { defaultMedia, defaultVisible, initialDrawerType } = props;

    this.state = {
      mobile: initialDrawerType || defaultMedia === 'mobile',
      tablet: initialDrawerType || defaultMedia === 'tablet',
      desktop: initialDrawerType || defaultMedia === 'desktop',
    };

    if (typeof props.drawerType === 'undefined') {
      this.state.drawerType = props[`${initialDrawerType || defaultMedia}DrawerType`];
    }

    const type = getField(props, this.state, 'drawerType');

    if (typeof props.visible === 'undefined') {
      this.state.visible = typeof defaultVisible !== 'undefined'
        ? defaultVisible
        : isPermanent(type);
    }

    this._handleTypeChange = this._handleTypeChange.bind(this);
    this._handleVisibility = this._handleVisibility.bind(this);
    this._toggleVisibility = this._toggleVisibility.bind(this);
  }

  getChildContext() {
    const {
      persistentIconChildren,
      persistentIconClassName,
      closeIconChildren,
      closeIconClassName,
      contentId: id,
      jumpLabel: label,
    } = this.props;

    return {
      id,
      label,
      closeChildren: closeIconChildren || persistentIconChildren,
      closeIconClassName: closeIconClassName || persistentIconClassName,
      onCloseClick: this._toggleVisibility,
      renderNode: this.context.renderNode,
    };
  }

  componentWillUpdate(nextProps, nextState) {
    const visible = getField(this.props, this.state, 'visible');
    const nVisible = getField(nextProps, nextState, 'visible');
    const drawerType = getField(nextProps, nextState, 'drawerType');

    if (!isTemporary(drawerType) && visible !== nVisible) {
      if (this._timeout) {
        clearTimeout(this._timeout);
      }

      this._timeout = setTimeout(() => {
        this.setState({ contentActive: false });
      }, nextProps.drawerTransitionDuration);

      this.setState({ contentActive: true });
    }
  }

  componentWillUnmount() {
    if (this._timeout) {
      clearTimeout(this._timeout);
    }
  }

  _toggleVisibility(e) {
    const { onVisibilityToggle, onDrawerChange } = this.props;
    const visible = !getField(this.props, this.state, 'visible');
    if (onVisibilityToggle || onDrawerChange) {
      (onDrawerChange || onVisibilityToggle)(visible, e);
    }

    if (typeof this.props.visible === 'undefined') {
      this.setState({ visible });
    }
  }

  _handleVisibility(visible, e) {
    if (this.props.onVisibilityToggle) {
      this.props.onVisibilityToggle(visible, e);
    }

    if (typeof this.props.visible === 'undefined') {
      this.setState({ visible });
    }
  }

  _handleTypeChange(drawerType, mediaState) {
    const { onMediaTypeChange } = this.props;
    if (onMediaTypeChange) {
      onMediaTypeChange(drawerType, mediaState);
    }

    if (typeof this.props.drawerType === 'undefined') {
      mediaState.drawerType = drawerType;
    }

    const { mobile, tablet, desktop } = this.state;
    if (typeof this.props.visible === 'undefined'
      && (mediaState.mobile !== mobile
        || mediaState.tablet !== tablet
        || mediaState.desktop !== desktop)
    ) {
      mediaState.visible = isPermanent(drawerType);
    }

    this.setState(mediaState);
  }

  render() {
    const {
      style,
      className,
      toolbarStyle,
      toolbarClassName,
      drawerStyle,
      drawerClassName,
      contentStyle,
      contentClassName,
      contentComponent: Content,
      navItems,
      children,
      drawerTitle,
      drawerChildren,
      drawerHeaderChildren,
      drawerTransitionDuration,
      toolbarTitle,
      toolbarTitleMenu,
      toolbarTitleStyle,
      toolbarTitleClassName,
      toolbarActions,
      toolbarProminent,
      toolbarProminentTitle,
      toolbarThemeType,
      toolbarSingleColor,
      toolbarChildren,
      mobileDrawerType: mobileType,
      tabletDrawerType: tabletType,
      desktopDrawerType: desktopType,
      transitionName,
      transitionEnterTimeout,
      transitionLeaveTimeout,
      extractMini,
      miniDrawerHeader,
      miniDrawerChildren,
      temporaryIconChildren,
      temporaryIconClassName,
      menuIconChildren,
      menuIconClassName,
      footer,
      includeDrawerHeader,
      contentId,
      contentProps,
      /* eslint-disable no-unused-vars */
      drawerType: propDrawerType,
      drawerHeader: propDrawerHeader,
      jumpLabel,
      persistentIconChildren,
      persistentIconClassName,

      // deprecated
      onDrawerChange,
      closeIconChildren,
      closeIconClassName,
      /* eslint-enable no-unused-vars */
      ...props
    } = this.props;
<<<<<<< HEAD
=======
    delete props.drawerType;
    delete props.drawerHeader;
    delete props.persistentIconChildren;
    delete props.persistentIconClassName;
    delete props.jumpLabel;
    delete props.renderNode;

    // Deprecated deletes
    delete props.onDrawerChange;
    delete props.closeIconChildren;
    delete props.closeIconClassName;
>>>>>>> 79619815

    let { drawerHeader } = this.props;
    const { desktop, tablet, contentActive } = this.state;

    const drawerType = getField(this.props, this.state, 'drawerType');
    const visible = getField(this.props, this.state, 'visible');
    const renderNode = getField(this.props, this.context, 'renderNode');
    const mini = isMini(drawerType);
    const temporary = isTemporary(drawerType);
    const persistent = isPersistent(drawerType);
    const clipped = drawerType === DrawerTypes.CLIPPED;
    const floating = drawerType === DrawerTypes.FLOATING;

    const offset = (desktop || tablet ? !temporary && visible : visible);
    const toolbarRelative = cn({
      'md-toolbar-relative': !toolbarProminent && !toolbarProminentTitle,
      'md-toolbar-relative--prominent': toolbarProminent || toolbarProminentTitle,
    });

    let nav;
    if (temporary || persistent) {
      nav = (
        <Button
          key="nav"
          onClick={this._toggleVisibility}
          disabled={persistent && visible}
          icon
          iconClassName={menuIconClassName || temporaryIconClassName}
        >
          {menuIconChildren || temporaryIconChildren}
        </Button>
      );
    }

    let closeButton;
    if (persistent) {
      closeButton = <CloseButton />;
    }

    if (!drawerHeader && includeDrawerHeader) {
      drawerHeader = (
        <Toolbar
          key="drawer-header"
          title={drawerTitle}
          actions={visible && nav ? closeButton : null}
          className={cn('md-divider-border md-divider-border--bottom', {
            [toolbarRelative]: clipped || floating,
          })}
        >
          {drawerHeaderChildren}
          <JumpToContentLink />
        </Toolbar>
      );
    }
    let miniDrawer;
    if (mini) {
      let miniList;
      if (extractMini) {
        miniList = navItems.map(toMiniListItem);
        miniList = <List key="mini-nav-items" className={toolbarRelative}>{miniList}</List>;
      }

      miniDrawer = (
        <Drawer key="mini-drawer" type={drawerType} renderNode={renderNode} aria-hidden={visible}>
          {miniDrawerHeader}
          {miniList}
          {miniDrawerChildren}
        </Drawer>
      );
    }

    const desktopOffset = !clipped && !floating && offset;

    return (
      <div style={style} className={className}>
        <Toolbar
          colored={toolbarThemeType === 'colored'}
          themed={toolbarThemeType === 'themed'}
          singleColor={toolbarSingleColor}
          style={toolbarStyle}
          className={cn({
            'md-toolbar--over-drawer': clipped || floating || (mini && !visible),
          }, toolbarClassName)}
          title={toolbarTitle}
          titleMenu={toolbarTitleMenu}
          prominent={toolbarProminent}
          prominentTitle={toolbarProminentTitle}
          titleStyle={toolbarTitleStyle}
          titleClassName={cn({
            'md-title--drawer-active': contentActive,
            'md-transition--decceleration': offset && visible,
            'md-transition--acceleration': offset && !visible,
            'md-title--permanent-offset': desktopOffset && isPermanent(drawerType),
            'md-title--persistent-offset': desktopOffset && persistent,
          }, toolbarTitleClassName)}
          nav={nav}
          actions={toolbarActions}
          fixed
        >
          {toolbarChildren}
        </Toolbar>
        {miniDrawer}
        <Drawer
          {...props}
          transitionDuration={drawerTransitionDuration}
          header={drawerHeader}
          style={drawerStyle}
          className={drawerClassName}
          navItems={navItems}
          renderNode={renderNode}
          mobileType={mobileType}
          tabletType={tabletType}
          desktopType={desktopType}
          type={getNonMiniType(drawerType)}
          visible={visible}
          onVisibilityToggle={this._handleVisibility}
          onMediaTypeChange={this._handleTypeChange}
        >
          {drawerChildren}
        </Drawer>
        <CSSTransitionGroup
          {...contentProps}
          id={contentId}
          component={Content}
          transitionName={transitionName}
          transitionEnter={!!transitionEnterTimeout}
          transitionEnterTimeout={transitionEnterTimeout}
          transitionLeave={!!transitionLeaveTimeout}
          transitionLeaveTimeout={transitionLeaveTimeout}
          tabIndex={-1}
          style={contentStyle}
          className={cn('md-navigation-drawer-content', {
            'md-navigation-drawer-content--active': contentActive,
            'md-navigation-drawer-content--inactive': !visible,
            'md-navigation-drawer-content--prominent-offset': toolbarProminent || toolbarProminentTitle,
            'md-transition--decceleration': visible,
            'md-transition--acceleration': !visible,
            'md-drawer-relative': offset,
            'md-drawer-relative--mini': mini && (!visible || temporary),
          }, toolbarRelative, contentClassName)}
        >
          {children}
        </CSSTransitionGroup>
        {footer}
      </div>
    );
  }
}<|MERGE_RESOLUTION|>--- conflicted
+++ resolved
@@ -797,6 +797,7 @@
       /* eslint-disable no-unused-vars */
       drawerType: propDrawerType,
       drawerHeader: propDrawerHeader,
+      renderNode: propRenderNode,
       jumpLabel,
       persistentIconChildren,
       persistentIconClassName,
@@ -808,20 +809,6 @@
       /* eslint-enable no-unused-vars */
       ...props
     } = this.props;
-<<<<<<< HEAD
-=======
-    delete props.drawerType;
-    delete props.drawerHeader;
-    delete props.persistentIconChildren;
-    delete props.persistentIconClassName;
-    delete props.jumpLabel;
-    delete props.renderNode;
-
-    // Deprecated deletes
-    delete props.onDrawerChange;
-    delete props.closeIconChildren;
-    delete props.closeIconClassName;
->>>>>>> 79619815
 
     let { drawerHeader } = this.props;
     const { desktop, tablet, contentActive } = this.state;
