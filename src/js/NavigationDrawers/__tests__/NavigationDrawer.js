--- conflicted
+++ resolved
@@ -1,10 +1,5 @@
 /* eslint-env jest */
 /* eslint-disable max-len */
-<<<<<<< HEAD
-=======
-jest.disableAutomock();
-
->>>>>>> 70442d3e
 import React from 'react';
 import { mount } from 'enzyme';
 import {
@@ -20,7 +15,6 @@
 import Portal from '../../Helpers/Portal';
 
 describe('NavigationDrawer', () => {
-<<<<<<< HEAD
   beforeEach(() => {
     matchesMobile.mockClear();
     matchesTablet.mockClear();
@@ -30,19 +24,6 @@
   afterAll(() => {
     window.matchMedia = matchMedia;
   });
-=======
-  const MATCH_MEDIA = window.matchMedia;
-  const matchesMobile = jest.fn(query => ({
-    matches: query.indexOf(Drawer.defaultProps.mobileMinWidth) !== -1,
-  }));
-  const matchesTablet = jest.fn(query => ({
-    matches: query.indexOf(Drawer.defaultProps.tabletMinWidth) !== -1,
-  }));
-  const matchesDesktop = jest.fn(query => ({
-    matches: query.indexOf('max') === -1
-      && query.indexOf(Drawer.defaultProps.desktopMinWidth) !== -1,
-  }));
->>>>>>> 70442d3e
 
   it('should inherit the dialog\'s renderNode context', () => {
     const dialog = renderIntoDocument(<Dialog id="test" aria-label="Test"><NavigationDrawer /></Dialog>);
@@ -50,13 +31,18 @@
     expect(drawer.context.renderNode).toBe(dialog.getChildContext().renderNode);
   });
 
-<<<<<<< HEAD
   it('should not render in the Portal component by default', () => {
     window.matchMedia = matchesMobile;
     const drawer = mount(<NavigationDrawer />);
     expect(drawer.find(Portal).length).toBe(0);
   });
-=======
+
+  it('should render in the Portal component if the portal prop is enabled', () => {
+    window.matchMedia = matchesMobile;
+    const drawer = mount(<NavigationDrawer portal />);
+    expect(drawer.find(Portal).length).toBe(1);
+  });
+
   it('should provide the overlayStyle and overlayClassName to the Overlay', () => {
     const props = {
       type: NavigationDrawer.DrawerTypes.TEMPORARY,
@@ -88,19 +74,6 @@
     window.matchMedia = matchesMobile;
     drawer.mount();
     expect(drawer.state('visible')).toBe(false);
-    window.matchMedia = MATCH_MEDIA;
-  });
-
-  describe('Drawer', () => {
-    afterAll(() => {
-      window.matchMedia = MATCH_MEDIA;
-    });
->>>>>>> 70442d3e
-
-  it('should render in the Portal component if the portal prop is enabled', () => {
-    window.matchMedia = matchesMobile;
-    const drawer = mount(<NavigationDrawer portal />);
-    expect(drawer.find(Portal).length).toBe(1);
   });
 
   describe('Drawer', () => {
