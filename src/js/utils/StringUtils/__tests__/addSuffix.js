--- conflicted
+++ resolved
@@ -1,10 +1,5 @@
 /* eslint-env jest */
-<<<<<<< HEAD
-=======
-jest.unmock('../addSuffix');
 import React from 'react';
-
->>>>>>> 4f3b4b42
 import addSuffix from '../addSuffix';
 
 describe('addSuffix', () => {
