/** @module utils/EventUtils/handleKeyboardAccessibility */

import { SPACE, ENTER } from '../../constants/keyCodes';
import closest from '../closest';
import isFormPartRole from '../isFormPartRole';

/**
 * A utility function for adding keyboard accessibility to elements that are not a natively
 * clickable (div, span, etc). When the space or enter key is pressed while focusing the
 * element, different flows will happen.
 *
 * - space - The click event will be triggered and the default page scrolling behavior of the
 *      spacebar will be prevented
 * - enter - If the element has a form role ('checkbox' or 'radio'), the click event will not
 *      be triggered. Instead, it will find out if the element is inside a form. If it is, it
 *      will emulate the default behavior of attempting to submit the form. If the element does
 *      not have a form role, the click event will be triggered.
 *
 * @param {Event} e - the keydown event
 * @param {function} onClick - the on click event to be triggered if space or enter was pressed
 * @param {boolean=true} listenToEnter - boolean if the enter key should be used to trigger the
 *      the click event. Even if this is true, the click event will not be triggered if the role
 *      is for a form role.
 * @param {boolean=true} listenToSpace - boolean if the space key should be used to trigger the
 *      click event.
 * @return {Boolean} true if the enter or space keys were pressed while their listener is also active.
 */
export default function handleKeyboardAccessibility(e, onClick, listenToEnter = true, listenToSpace = true) {
  const key = e.which || e.keyCode;
  const space = listenToSpace && key === SPACE;
  const enter = key === ENTER;

<<<<<<< HEAD
  if (space && e.target.tagName !== 'INPUT') {
=======
  const { tagName } = e.target;
  if (space && (tagName !== 'INPUT' && tagName !== 'TEXTAREA')) { // it is valid to press space in text fields
>>>>>>> 59860d90
    // Stop page scrolling
    e.preventDefault();
  }

  if (enter && isFormPartRole(e.target)) {
    const form = closest(e.target, 'form');
    const submit = form ? form.querySelector('*[type="submit"]') : null;
    if (submit) {
      submit.click();
    }

    return true;
  }

  if ((enter && listenToEnter) || space) {
    onClick(e);

    return true;
  }

  return false;
}<|MERGE_RESOLUTION|>--- conflicted
+++ resolved
@@ -30,12 +30,8 @@
   const space = listenToSpace && key === SPACE;
   const enter = key === ENTER;
 
-<<<<<<< HEAD
-  if (space && e.target.tagName !== 'INPUT') {
-=======
   const { tagName } = e.target;
   if (space && (tagName !== 'INPUT' && tagName !== 'TEXTAREA')) { // it is valid to press space in text fields
->>>>>>> 59860d90
     // Stop page scrolling
     e.preventDefault();
   }
