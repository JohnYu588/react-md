--- conflicted
+++ resolved
@@ -267,11 +267,11 @@
     lastChild: PropTypes.bool,
 
     /**
-<<<<<<< HEAD
      * An optional title for the dialog.
      */
     title: PropTypes.node,
-=======
+
+    /**
      * Boolean if the dialog should animate into view if it is constructed with `visible` enabled.
      *
      * This basically means that if the `Dialog` has `visible` enabled on initial page load, does it animate?
@@ -279,7 +279,6 @@
      * does it animate?
      */
     defaultVisibleTransitionable: PropTypes.bool,
->>>>>>> 1053dd21
 
     isOpen: deprecated(PropTypes.bool, 'Use `visible` instead'),
     transitionName: deprecated(PropTypes.string, 'The transition name will be managed by the component'),
@@ -469,6 +468,7 @@
       closeOnEsc,
       onShow,
       onHide,
+      defaultVisibleTransitionable,
 
       // deprecated
       close,
@@ -481,25 +481,8 @@
       /* eslint-enable no-unused-vars */
       ...props
     } = this.props;
-<<<<<<< HEAD
-=======
-    delete props.renderNode;
-    delete props.close;
-    delete props.isOpen;
-    delete props.visible;
-    delete props.onShow;
-    delete props.onHide;
-    delete props.actionLeft;
-    delete props.actionRight;
-    delete props.transitionName;
-    delete props.transitionEnter;
-    delete props.transitionLeave;
-    delete props.closeOnEsc;
-    delete props.defaultVisibleTransitionable;
->>>>>>> 1053dd21
 
     const renderNode = getField(this.props, this.context, 'renderNode');
-
     const dialog = (
       <Dialog
         key="dialog"
