--- conflicted
+++ resolved
@@ -1,19 +1,7 @@
 /* eslint-env jest */
 import React from 'react';
-<<<<<<< HEAD
-import { shallow } from 'enzyme';
-import { findDOMNode } from 'react-dom';
-import CSSTransitionGroup from 'react-transition-group/CSSTransitionGroup';
-import {
-  Simulate,
-  renderIntoDocument,
-  findRenderedComponentWithType,
-  scryRenderedComponentsWithType,
-} from 'react-dom/test-utils';
-=======
 import { shallow, mount } from 'enzyme';
 import CSSTransitionGroup from 'react-transition-group/CSSTransitionGroup';
->>>>>>> ff5619d7
 
 import DialogContainer from '../DialogContainer';
 import Dialog from '../Dialog';
@@ -29,14 +17,6 @@
 jest.useFakeTimers();
 
 describe('DialogContainer', () => {
-<<<<<<< HEAD
-  it('creates two timeouts when the _mountDialog function is called and the full page prop is false', () => {
-    const props = Object.assign({}, PROPS, { visible: false });
-    const container = renderIntoDocument(<DialogContainer {...props} />);
-    expect(container.state.dialogVisible).toBe(false);
-    expect(container.state.overlay).toBe(false);
-    expect(container.state.active).toBe(false);
-=======
   it('should merge style and className correctly', () => {
     const props = {
       ...PROPS,
@@ -65,7 +45,6 @@
     expect(container.state('dialogVisible')).toBe(false);
     expect(container.state('overlay')).toBe(false);
     expect(container.state('active')).toBe(false);
->>>>>>> ff5619d7
 
     container.setProps({ visible: true });
     jest.runOnlyPendingTimers();
@@ -114,31 +93,24 @@
 
   it('should inherit the dialog\'s renderNode context', () => {
     const dialog = mount(
-      <Dialog id="dialog-1">
+      <Dialog id="dialog-1" aria-label="Parent Dialog">
         <DialogContainer {...PROPS} />
       </Dialog>
     );
 
     const { renderNode } = dialog.get(0).getChildContext();
 
-<<<<<<< HEAD
-  it('should inherit the dialog\'s renderNode context', () => {
-    const dialog = renderIntoDocument(<Dialog id="test" aria-label="Test"><DialogContainer {...PROPS} /></Dialog>);
-    const container = findRenderedComponentWithType(dialog, DialogContainer);
-    expect(container.context.renderNode).toBe(dialog.getChildContext().renderNode);
-=======
     const container = dialog.find(DialogContainer);
     expect(container.get(0).context.renderNode).toBe(renderNode);
->>>>>>> ff5619d7
   });
 
   it('should not render in the Portal component by default', () => {
-    const dialog = shallow(<DialogContainer id="test" visible onHide={jest.fn()} aria-label="Test" />);
+    const dialog = shallow(<DialogContainer {...PROPS} />);
     expect(dialog.find(Portal).length).toBe(0);
   });
 
   it('should render in the Portal component if the portal prop is enabled', () => {
-    const dialog = shallow(<DialogContainer id="test" visible onHide={jest.fn()} portal aria-label="Test" />);
+    const dialog = shallow(<DialogContainer {...PROPS} portal />);
     expect(dialog.find(Portal).length).toBe(1);
   });
 });